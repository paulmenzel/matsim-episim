<<<<<<< HEAD
/* *********************************************************************** *
 * project: org.matsim.*
 * *********************************************************************** *
 *                                                                         *
 * copyright       : (C) 2017 by the members listed in the COPYING,        *
 *                   LICENSE and WARRANTY file.                            *
 * email           : info at matsim dot org                                *
 *                                                                         *
 * *********************************************************************** *
 *                                                                         *
 *   This program is free software; you can redistribute it and/or modify  *
 *   it under the terms of the GNU General Public License as published by  *
 *   the Free Software Foundation; either version 2 of the License, or     *
 *   (at your option) any later version.                                   *
 *   See also COPYING, LICENSE and WARRANTY file                           *
 *                                                                         *
 * *********************************************************************** */

/**
 * 
 */
package org.matsim.prepare.networkCounts;

import java.text.SimpleDateFormat;
import java.util.Arrays;
import java.util.Date;
import java.util.HashSet;
import java.util.List;
import java.util.Set;

import org.apache.log4j.Logger;
import org.matsim.api.core.v01.Id;
import org.matsim.api.core.v01.Scenario;
import org.matsim.api.core.v01.network.Network;
import org.matsim.core.config.Config;
import org.matsim.core.config.ConfigUtils;
import org.matsim.core.network.algorithms.NetworkCleaner;
import org.matsim.core.network.algorithms.NetworkSimplifier;
import org.matsim.core.network.io.NetworkWriter;
import org.matsim.core.scenario.ScenarioUtils;
import org.matsim.core.utils.geometry.CoordinateTransformation;
import org.matsim.core.utils.geometry.transformations.TransformationFactory;
import org.matsim.core.utils.io.OsmNetworkReader;
import org.matsim.core.utils.io.tabularFileParser.TabularFileHandler;
import org.matsim.core.utils.io.tabularFileParser.TabularFileParser;
import org.matsim.core.utils.io.tabularFileParser.TabularFileParserConfig;

import java.text.SimpleDateFormat;
import java.util.*;


/**
 * 
 * 
 * The osm input file may be generated as follows:
 * 
 * Download the latest osm files (*osm.pbf) from https://download.geofabrik.de
 * 
 * Install the programm osmosis and use the following commands to plug everything together:
 * 
 * detailed network:
 * osmosis --rb file=berlin-latest.osm.pbf --tf accept-ways highway=motorway,motorway_link,trunk,trunk_link,primary,primary_link,secondary_link,secondary,tertiary,motorway_junction,residential,unclassified,living_street --used-node --wb berlin-latest-2018-02-20_incl-residential-and-living-street.osm.pbf
 * 
 * coarse network:
 * osmosis --rb file=brandenburg-latest.osm.pbf --tf accept-ways highway=motorway,motorway_link,trunk,trunk_link,primary,primary_link,secondary_link,secondary,tertiary,motorway_junction --used-node --wb brandenburg-latest-2018-02-20_incl-tertiary.osm.pbf
 * 
 * merge:
 * osmosis --rb file=brandenburg-latest-2018-02-20_incl-tertiary.osm.pbf --rb berlin-latest-2018-02-20_incl-residential-and-living-street.osm.pbf --merge --wx berlin-brandenburg-network_2018-02-20.osm
 * 
 * @author tschlenther, ikaddoura
 *
 */
public class CreateNetworkAndKeepCountLinks {
	
	private final Logger log = Logger.getLogger(CreateNetworkAndKeepCountLinks.class);

	private final String INPUT_OSMFILE ;
	private final List<String> INPUT_COUNT_NODE_MAPPINGS;
	private final String outputDir;
	private final String prefix;
	private final String networkCS ;

	private Network network = null;
	private String outnetworkPrefix ;
	
	public static void main(String[] args) {
		String osmfile = "/Users/ihab/Documents/workspace/shared-svn/studies/countries/de/open_berlin_scenario/be_3/network/osm/berlin-brandenburg-network_2018-02-20.osm";
		
		String prefix = "berlin-car_be_5_withVspAdjustments" + new SimpleDateFormat("yyyy-MM-dd").format(new Date());
		String outDir = "/Users/ihab/Documents/workspace/shared-svn/studies/countries/de/open_berlin_scenario/be_5/network/";

		boolean keepCountsOSMnodes = true;
		List<String> inputCountNodeMappingFiles = Arrays.asList("/Users/ihab/Documents/workspace/shared-svn/studies/countries/de/open_berlin_scenario/be_3/counts/counts_OSM-nodes.csv");
		
		String crs = TransformationFactory.DHDN_GK4;
		CreateNetworkAndKeepCountLinks berlinNetworkCreator = new CreateNetworkAndKeepCountLinks(osmfile, inputCountNodeMappingFiles, crs , outDir, prefix);

		boolean keepPaths = false;
		boolean clean = true;
		boolean simplify = false;
		
		berlinNetworkCreator.createNetwork(keepCountsOSMnodes, keepPaths, simplify, clean);
		berlinNetworkCreator.writeNetwork();
	}
	
	public CreateNetworkAndKeepCountLinks(String inputOSMFile, List<String> inputCountNodeMappingFiles, String networkCoordinateSystem, String outputDir, String prefix) {
		this.INPUT_OSMFILE = inputOSMFile;
		this.INPUT_COUNT_NODE_MAPPINGS = inputCountNodeMappingFiles;
		this.networkCS = networkCoordinateSystem;
		this.outputDir = outputDir.endsWith("/")?outputDir:outputDir+"/";
		this.prefix = prefix;
		this.outnetworkPrefix = prefix;
		
		initLogger();
		log.info("--- set the coordinate system for network to be created to " + this.networkCS + " ---");
	}

	public void writeNetwork(){
		String outNetwork = this.outputDir+outnetworkPrefix+"_network.xml.gz";
		log.info("Writing network to " + outNetwork);
		new NetworkWriter(network).write(outNetwork);
		log.info("... done.");
	}
	
	public void createNetwork(boolean keepCountOSMnodes, boolean keepPaths, boolean doSimplify, boolean doCleaning){
		CoordinateTransformation ct =
			 TransformationFactory.getCoordinateTransformation(TransformationFactory.WGS84, networkCS);
		
		Set<Long> nodeIDsToKeep = readNodeIDs(INPUT_COUNT_NODE_MAPPINGS);

		if(this.network == null) {
			Config config = ConfigUtils.createConfig();
			Scenario scenario = ScenarioUtils.createScenario(config);
			network = scenario.getNetwork();

			log.info("start parsing from osm file " + INPUT_OSMFILE);
	
			OsmNetworkReader networkReader = new OsmNetworkReader(network,ct, true, true);
						
			if (keepPaths) {
				networkReader.setKeepPaths(true);
			} else {
				networkReader.setKeepPaths(false);
			}
//			outnetworkPrefix += "_keepPaths-" + keepPaths;

			if (keepCountOSMnodes) {
				networkReader.setNodeIDsToKeep(nodeIDsToKeep);
			}
//			outnetworkPrefix += "_keepCountOSMnodeIDs-" + keepCountOSMnodes;

			networkReader.parse(INPUT_OSMFILE);
			log.info("finished parsing osm file");
		}	
		
		log.info("checking if all count nodes are in the network..");
		for(Long id : nodeIDsToKeep){
			if(!network.getNodes().containsKey(Id.createNodeId(id))){
				log.error("COULD NOT FIND NODE " + id + " IN THE NETWORK BEFORE SIMPLIFYING AND CLEANING");
			}
		}
		
		if (doSimplify){
			outnetworkPrefix += "_simplified";
			log.info("number of nodes before simplifying:" + network.getNodes().size());
			log.info("number of links before simplifying:" + network.getLinks().size());
			log.info("start simplifying the network");
			/*
			 * simplify network: merge links that are shorter than the given threshold
			 */

			NetworkSimplifier simp = new NetworkSimplifier();
			simp.setNodesNotToMerge(nodeIDsToKeep);
			simp.setMergeLinkStats(false);
			simp.run(network);
			
			log.info("number of nodes after simplifying:" + network.getNodes().size());
			log.info("number of links after simplifying:" + network.getLinks().size());
			
			log.info("checking if all count nodes are in the network..");
			for(Long id : nodeIDsToKeep){
				if(!network.getNodes().containsKey(Id.createNodeId(id))){
					log.error("COULD NOT FIND NODE " + id + " IN THE NETWORK AFTER SIMPLIFYING");
				}
			}
		}
		
		if (doCleaning){
//			outnetworkPrefix += "_cleaned";
				/*
				 * Clean the Network. Cleaning means removing disconnected components, so that afterwards there is a route from every link
				 * to every other link. This may not be the case in the initial network converted from OpenStreetMap.
				 */
			log.info("number of nodes before cleaning:" + network.getNodes().size());
			log.info("number of links before cleaning:" + network.getLinks().size());
			log.info("attempt to clean the network");
			new NetworkCleaner().run(network);
		}
		
		log.info("number of nodes after cleaning:" + network.getNodes().size());
		log.info("number of links after cleaning:" + network.getLinks().size());
		
		log.info("checking if all count nodes are in the network..");
		for(Long id : nodeIDsToKeep){
			if(!network.getNodes().containsKey(Id.createNodeId(id))){
				log.error("COULD NOT FIND NODE " + id + " IN THE NETWORK AFTER NETWORK CREATION");
			}
		}
		
	}
	
	/**
	 * expects a path to a csv file that has the following structure: <br><br>
	 * 
	 * COUNT-ID;OSM_FROMNODE_ID;OSM_TONODE_ID <br><br>
	 * 
	 * It is assumed that the csv file contains a header line.
	 * Returns a set of all mentioned osm-node-ids.
	 * 
	 * @param listOfCSVFiles
	 * @return
	 */
	private Set<Long> readNodeIDs(List<String> listOfCSVFiles){
		final Set<Long> allNodeIDs = new HashSet<Long>();
		
		TabularFileParserConfig config = new TabularFileParserConfig();
	    config.setDelimiterTags(new String[] {";"});
	    
	    log.info("start reading osm node id's of counts");
	    for(String path : listOfCSVFiles){
	    	log.info("reading node id's from" + path);
	    	config.setFileName(path);	
	    	new TabularFileParser().parse(config, new TabularFileHandler() {
	    		boolean header = true;
	    		@Override
	    		public void startRow(String[] row) {
	    			if(!header){
	    				if( !(row[1].equals("") || row[2].equals("") ) ){
	    					allNodeIDs.add( Long.parseLong(row[1]));
	    					allNodeIDs.add( Long.parseLong(row[2]));
	    				}
	    			}
	    			header = false;				
	    		}
	    	});
	    }
	    return allNodeIDs;
	}
	
	private void initLogger(){
//		FileAppender fa = new FileAppender();
//		fa.setFile(outputDir + prefix +"_LOG_" + CreateNetworkAndKeepCountLinks.class.getSimpleName() + outnetworkPrefix + ".txt");
//		fa.setName("BerlinNetworkCreator");
//		fa.activateOptions();
//		fa.setLayout(new PatternLayout("%d{dd MMM yyyy HH:mm:ss,SSS} %-4r [%t] %-5p %c %x - %m%n"));
//	    log.addAppender(fa);
		throw new RuntimeException( "seems to have broken with update of log4j.  kai, mar'20" );
	}
}
=======
/* *********************************************************************** *
 * project: org.matsim.*
 * *********************************************************************** *
 *                                                                         *
 * copyright       : (C) 2017 by the members listed in the COPYING,        *
 *                   LICENSE and WARRANTY file.                            *
 * email           : info at matsim dot org                                *
 *                                                                         *
 * *********************************************************************** *
 *                                                                         *
 *   This program is free software; you can redistribute it and/or modify  *
 *   it under the terms of the GNU General Public License as published by  *
 *   the Free Software Foundation; either version 2 of the License, or     *
 *   (at your option) any later version.                                   *
 *   See also COPYING, LICENSE and WARRANTY file                           *
 *                                                                         *
 * *********************************************************************** */

/**
 * 
 */
package org.matsim.prepare.networkCounts;

import java.text.SimpleDateFormat;
import java.util.Arrays;
import java.util.Date;
import java.util.HashSet;
import java.util.List;
import java.util.Set;

import org.apache.log4j.Logger;
import org.apache.log4j.PatternLayout;
import org.matsim.api.core.v01.Id;
import org.matsim.api.core.v01.Scenario;
import org.matsim.api.core.v01.network.Network;
import org.matsim.core.config.Config;
import org.matsim.core.config.ConfigUtils;
import org.matsim.core.network.algorithms.NetworkCleaner;
import org.matsim.core.network.algorithms.NetworkSimplifier;
import org.matsim.core.network.io.NetworkWriter;
import org.matsim.core.scenario.ScenarioUtils;
import org.matsim.core.utils.geometry.CoordinateTransformation;
import org.matsim.core.utils.geometry.transformations.TransformationFactory;
import org.matsim.core.utils.io.OsmNetworkReader;
import org.matsim.core.utils.io.tabularFileParser.TabularFileHandler;
import org.matsim.core.utils.io.tabularFileParser.TabularFileParser;
import org.matsim.core.utils.io.tabularFileParser.TabularFileParserConfig;


/**
 * 
 * 
 * The osm input file may be generated as follows:
 * 
 * Download the latest osm files (*osm.pbf) from https://download.geofabrik.de
 * 
 * Install the programm osmosis and use the following commands to plug everything together:
 * 
 * detailed network:
 * osmosis --rb file=berlin-latest.osm.pbf --tf accept-ways highway=motorway,motorway_link,trunk,trunk_link,primary,primary_link,secondary_link,secondary,tertiary,motorway_junction,residential,unclassified,living_street --used-node --wb berlin-latest-2018-02-20_incl-residential-and-living-street.osm.pbf
 * 
 * coarse network:
 * osmosis --rb file=brandenburg-latest.osm.pbf --tf accept-ways highway=motorway,motorway_link,trunk,trunk_link,primary,primary_link,secondary_link,secondary,tertiary,motorway_junction --used-node --wb brandenburg-latest-2018-02-20_incl-tertiary.osm.pbf
 * 
 * merge:
 * osmosis --rb file=brandenburg-latest-2018-02-20_incl-tertiary.osm.pbf --rb berlin-latest-2018-02-20_incl-residential-and-living-street.osm.pbf --merge --wx berlin-brandenburg-network_2018-02-20.osm
 * 
 * @author tschlenther, ikaddoura
 *
 */
public class CreateNetworkAndKeepCountLinks {
	
	private final Logger log = Logger.getLogger(CreateNetworkAndKeepCountLinks.class);

	private final String INPUT_OSMFILE ;
	private final List<String> INPUT_COUNT_NODE_MAPPINGS;
	private final String outputDir;
	private final String prefix;
	private final String networkCS ;

	private Network network = null;
	private String outnetworkPrefix ;
	
	public static void main(String[] args) {
		String osmfile = "/Users/ihab/Documents/workspace/shared-svn/studies/countries/de/open_berlin_scenario/be_3/network/osm/berlin-brandenburg-network_2018-02-20.osm";
		
		String prefix = "berlin-car_be_5_withVspAdjustments" + new SimpleDateFormat("yyyy-MM-dd").format(new Date());
		String outDir = "/Users/ihab/Documents/workspace/shared-svn/studies/countries/de/open_berlin_scenario/be_5/network/";

		boolean keepCountsOSMnodes = true;
		List<String> inputCountNodeMappingFiles = Arrays.asList("/Users/ihab/Documents/workspace/shared-svn/studies/countries/de/open_berlin_scenario/be_3/counts/counts_OSM-nodes.csv");
		
		String crs = TransformationFactory.DHDN_GK4;
		CreateNetworkAndKeepCountLinks berlinNetworkCreator = new CreateNetworkAndKeepCountLinks(osmfile, inputCountNodeMappingFiles, crs , outDir, prefix);

		boolean keepPaths = false;
		boolean clean = true;
		boolean simplify = false;
		
		berlinNetworkCreator.createNetwork(keepCountsOSMnodes, keepPaths, simplify, clean);
		berlinNetworkCreator.writeNetwork();
	}
	
	public CreateNetworkAndKeepCountLinks(String inputOSMFile, List<String> inputCountNodeMappingFiles, String networkCoordinateSystem, String outputDir, String prefix) {
		this.INPUT_OSMFILE = inputOSMFile;
		this.INPUT_COUNT_NODE_MAPPINGS = inputCountNodeMappingFiles;
		this.networkCS = networkCoordinateSystem;
		this.outputDir = outputDir.endsWith("/")?outputDir:outputDir+"/";
		this.prefix = prefix;
		this.outnetworkPrefix = prefix;
		
		initLogger();
		log.info("--- set the coordinate system for network to be created to " + this.networkCS + " ---");
	}

	public void writeNetwork(){
		String outNetwork = this.outputDir+outnetworkPrefix+"_network.xml.gz";
		log.info("Writing network to " + outNetwork);
		new NetworkWriter(network).write(outNetwork);
		log.info("... done.");
	}
	
	public void createNetwork(boolean keepCountOSMnodes, boolean keepPaths, boolean doSimplify, boolean doCleaning){
		CoordinateTransformation ct =
			 TransformationFactory.getCoordinateTransformation(TransformationFactory.WGS84, networkCS);
		
		Set<Long> nodeIDsToKeep = readNodeIDs(INPUT_COUNT_NODE_MAPPINGS);

		if(this.network == null) {
			Config config = ConfigUtils.createConfig();
			Scenario scenario = ScenarioUtils.createScenario(config);
			network = scenario.getNetwork();

			log.info("start parsing from osm file " + INPUT_OSMFILE);
	
			OsmNetworkReader networkReader = new OsmNetworkReader(network,ct, true, true);
						
			if (keepPaths) {
				networkReader.setKeepPaths(true);
			} else {
				networkReader.setKeepPaths(false);
			}
//			outnetworkPrefix += "_keepPaths-" + keepPaths;

			if (keepCountOSMnodes) {
				networkReader.setNodeIDsToKeep(nodeIDsToKeep);
			}
//			outnetworkPrefix += "_keepCountOSMnodeIDs-" + keepCountOSMnodes;

			networkReader.parse(INPUT_OSMFILE);
			log.info("finished parsing osm file");
		}	
		
		log.info("checking if all count nodes are in the network..");
		for(Long id : nodeIDsToKeep){
			if(!network.getNodes().containsKey(Id.createNodeId(id))){
				log.error("COULD NOT FIND NODE " + id + " IN THE NETWORK BEFORE SIMPLIFYING AND CLEANING");
			}
		}
		
		if (doSimplify){
			outnetworkPrefix += "_simplified";
			log.info("number of nodes before simplifying:" + network.getNodes().size());
			log.info("number of links before simplifying:" + network.getLinks().size());
			log.info("start simplifying the network");
			/*
			 * simplify network: merge links that are shorter than the given threshold
			 */

			NetworkSimplifier simp = new NetworkSimplifier();
			simp.setNodesNotToMerge(nodeIDsToKeep);
			simp.setMergeLinkStats(false);
			simp.run(network);
			
			log.info("number of nodes after simplifying:" + network.getNodes().size());
			log.info("number of links after simplifying:" + network.getLinks().size());
			
			log.info("checking if all count nodes are in the network..");
			for(Long id : nodeIDsToKeep){
				if(!network.getNodes().containsKey(Id.createNodeId(id))){
					log.error("COULD NOT FIND NODE " + id + " IN THE NETWORK AFTER SIMPLIFYING");
				}
			}
		}
		
		if (doCleaning){
//			outnetworkPrefix += "_cleaned";
				/*
				 * Clean the Network. Cleaning means removing disconnected components, so that afterwards there is a route from every link
				 * to every other link. This may not be the case in the initial network converted from OpenStreetMap.
				 */
			log.info("number of nodes before cleaning:" + network.getNodes().size());
			log.info("number of links before cleaning:" + network.getLinks().size());
			log.info("attempt to clean the network");
			new NetworkCleaner().run(network);
		}
		
		log.info("number of nodes after cleaning:" + network.getNodes().size());
		log.info("number of links after cleaning:" + network.getLinks().size());
		
		log.info("checking if all count nodes are in the network..");
		for(Long id : nodeIDsToKeep){
			if(!network.getNodes().containsKey(Id.createNodeId(id))){
				log.error("COULD NOT FIND NODE " + id + " IN THE NETWORK AFTER NETWORK CREATION");
			}
		}
		
	}
	
	/**
	 * expects a path to a csv file that has the following structure: <br><br>
	 * 
	 * COUNT-ID;OSM_FROMNODE_ID;OSM_TONODE_ID <br><br>
	 * 
	 * It is assumed that the csv file contains a header line.
	 * Returns a set of all mentioned osm-node-ids.
	 * 
	 * @param listOfCSVFiles
	 * @return
	 */
	private Set<Long> readNodeIDs(List<String> listOfCSVFiles){
		final Set<Long> allNodeIDs = new HashSet<Long>();
		
		TabularFileParserConfig config = new TabularFileParserConfig();
	    config.setDelimiterTags(new String[] {";"});
	    
	    log.info("start reading osm node id's of counts");
	    for(String path : listOfCSVFiles){
	    	log.info("reading node id's from" + path);
	    	config.setFileName(path);	
	    	new TabularFileParser().parse(config, new TabularFileHandler() {
	    		boolean header = true;
	    		@Override
	    		public void startRow(String[] row) {
	    			if(!header){
	    				if( !(row[1].equals("") || row[2].equals("") ) ){
	    					allNodeIDs.add( Long.parseLong(row[1]));
	    					allNodeIDs.add( Long.parseLong(row[2]));
	    				}
	    			}
	    			header = false;				
	    		}
	    	});
	    }
	    return allNodeIDs;
	}
	
	private void initLogger(){
//		FileAppender fa = new FileAppender();
//		fa.setFile(outputDir + prefix +"_LOG_" + CreateNetworkAndKeepCountLinks.class.getSimpleName() + outnetworkPrefix + ".txt");
//		fa.setName("BerlinNetworkCreator");
//		fa.activateOptions();
//		fa.setLayout(new PatternLayout("%d{dd MMM yyyy HH:mm:ss,SSS} %-4r [%t] %-5p %c %x - %m%n"));
//	    log.addAppender(fa);
		throw new RuntimeException( "seems to have broken with update of log4j.  kai, mar'20" );
	}
}
>>>>>>> ecda6f7a
<|MERGE_RESOLUTION|>--- conflicted
+++ resolved
@@ -1,4 +1,3 @@
-<<<<<<< HEAD
 /* *********************************************************************** *
  * project: org.matsim.*
  * *********************************************************************** *
@@ -30,6 +29,7 @@
 import java.util.Set;
 
 import org.apache.log4j.Logger;
+import org.apache.log4j.PatternLayout;
 import org.matsim.api.core.v01.Id;
 import org.matsim.api.core.v01.Scenario;
 import org.matsim.api.core.v01.network.Network;
@@ -45,9 +45,6 @@
 import org.matsim.core.utils.io.tabularFileParser.TabularFileHandler;
 import org.matsim.core.utils.io.tabularFileParser.TabularFileParser;
 import org.matsim.core.utils.io.tabularFileParser.TabularFileParserConfig;
-
-import java.text.SimpleDateFormat;
-import java.util.*;
 
 
 /**
@@ -257,263 +254,4 @@
 //	    log.addAppender(fa);
 		throw new RuntimeException( "seems to have broken with update of log4j.  kai, mar'20" );
 	}
-}
-=======
-/* *********************************************************************** *
- * project: org.matsim.*
- * *********************************************************************** *
- *                                                                         *
- * copyright       : (C) 2017 by the members listed in the COPYING,        *
- *                   LICENSE and WARRANTY file.                            *
- * email           : info at matsim dot org                                *
- *                                                                         *
- * *********************************************************************** *
- *                                                                         *
- *   This program is free software; you can redistribute it and/or modify  *
- *   it under the terms of the GNU General Public License as published by  *
- *   the Free Software Foundation; either version 2 of the License, or     *
- *   (at your option) any later version.                                   *
- *   See also COPYING, LICENSE and WARRANTY file                           *
- *                                                                         *
- * *********************************************************************** */
-
-/**
- * 
- */
-package org.matsim.prepare.networkCounts;
-
-import java.text.SimpleDateFormat;
-import java.util.Arrays;
-import java.util.Date;
-import java.util.HashSet;
-import java.util.List;
-import java.util.Set;
-
-import org.apache.log4j.Logger;
-import org.apache.log4j.PatternLayout;
-import org.matsim.api.core.v01.Id;
-import org.matsim.api.core.v01.Scenario;
-import org.matsim.api.core.v01.network.Network;
-import org.matsim.core.config.Config;
-import org.matsim.core.config.ConfigUtils;
-import org.matsim.core.network.algorithms.NetworkCleaner;
-import org.matsim.core.network.algorithms.NetworkSimplifier;
-import org.matsim.core.network.io.NetworkWriter;
-import org.matsim.core.scenario.ScenarioUtils;
-import org.matsim.core.utils.geometry.CoordinateTransformation;
-import org.matsim.core.utils.geometry.transformations.TransformationFactory;
-import org.matsim.core.utils.io.OsmNetworkReader;
-import org.matsim.core.utils.io.tabularFileParser.TabularFileHandler;
-import org.matsim.core.utils.io.tabularFileParser.TabularFileParser;
-import org.matsim.core.utils.io.tabularFileParser.TabularFileParserConfig;
-
-
-/**
- * 
- * 
- * The osm input file may be generated as follows:
- * 
- * Download the latest osm files (*osm.pbf) from https://download.geofabrik.de
- * 
- * Install the programm osmosis and use the following commands to plug everything together:
- * 
- * detailed network:
- * osmosis --rb file=berlin-latest.osm.pbf --tf accept-ways highway=motorway,motorway_link,trunk,trunk_link,primary,primary_link,secondary_link,secondary,tertiary,motorway_junction,residential,unclassified,living_street --used-node --wb berlin-latest-2018-02-20_incl-residential-and-living-street.osm.pbf
- * 
- * coarse network:
- * osmosis --rb file=brandenburg-latest.osm.pbf --tf accept-ways highway=motorway,motorway_link,trunk,trunk_link,primary,primary_link,secondary_link,secondary,tertiary,motorway_junction --used-node --wb brandenburg-latest-2018-02-20_incl-tertiary.osm.pbf
- * 
- * merge:
- * osmosis --rb file=brandenburg-latest-2018-02-20_incl-tertiary.osm.pbf --rb berlin-latest-2018-02-20_incl-residential-and-living-street.osm.pbf --merge --wx berlin-brandenburg-network_2018-02-20.osm
- * 
- * @author tschlenther, ikaddoura
- *
- */
-public class CreateNetworkAndKeepCountLinks {
-	
-	private final Logger log = Logger.getLogger(CreateNetworkAndKeepCountLinks.class);
-
-	private final String INPUT_OSMFILE ;
-	private final List<String> INPUT_COUNT_NODE_MAPPINGS;
-	private final String outputDir;
-	private final String prefix;
-	private final String networkCS ;
-
-	private Network network = null;
-	private String outnetworkPrefix ;
-	
-	public static void main(String[] args) {
-		String osmfile = "/Users/ihab/Documents/workspace/shared-svn/studies/countries/de/open_berlin_scenario/be_3/network/osm/berlin-brandenburg-network_2018-02-20.osm";
-		
-		String prefix = "berlin-car_be_5_withVspAdjustments" + new SimpleDateFormat("yyyy-MM-dd").format(new Date());
-		String outDir = "/Users/ihab/Documents/workspace/shared-svn/studies/countries/de/open_berlin_scenario/be_5/network/";
-
-		boolean keepCountsOSMnodes = true;
-		List<String> inputCountNodeMappingFiles = Arrays.asList("/Users/ihab/Documents/workspace/shared-svn/studies/countries/de/open_berlin_scenario/be_3/counts/counts_OSM-nodes.csv");
-		
-		String crs = TransformationFactory.DHDN_GK4;
-		CreateNetworkAndKeepCountLinks berlinNetworkCreator = new CreateNetworkAndKeepCountLinks(osmfile, inputCountNodeMappingFiles, crs , outDir, prefix);
-
-		boolean keepPaths = false;
-		boolean clean = true;
-		boolean simplify = false;
-		
-		berlinNetworkCreator.createNetwork(keepCountsOSMnodes, keepPaths, simplify, clean);
-		berlinNetworkCreator.writeNetwork();
-	}
-	
-	public CreateNetworkAndKeepCountLinks(String inputOSMFile, List<String> inputCountNodeMappingFiles, String networkCoordinateSystem, String outputDir, String prefix) {
-		this.INPUT_OSMFILE = inputOSMFile;
-		this.INPUT_COUNT_NODE_MAPPINGS = inputCountNodeMappingFiles;
-		this.networkCS = networkCoordinateSystem;
-		this.outputDir = outputDir.endsWith("/")?outputDir:outputDir+"/";
-		this.prefix = prefix;
-		this.outnetworkPrefix = prefix;
-		
-		initLogger();
-		log.info("--- set the coordinate system for network to be created to " + this.networkCS + " ---");
-	}
-
-	public void writeNetwork(){
-		String outNetwork = this.outputDir+outnetworkPrefix+"_network.xml.gz";
-		log.info("Writing network to " + outNetwork);
-		new NetworkWriter(network).write(outNetwork);
-		log.info("... done.");
-	}
-	
-	public void createNetwork(boolean keepCountOSMnodes, boolean keepPaths, boolean doSimplify, boolean doCleaning){
-		CoordinateTransformation ct =
-			 TransformationFactory.getCoordinateTransformation(TransformationFactory.WGS84, networkCS);
-		
-		Set<Long> nodeIDsToKeep = readNodeIDs(INPUT_COUNT_NODE_MAPPINGS);
-
-		if(this.network == null) {
-			Config config = ConfigUtils.createConfig();
-			Scenario scenario = ScenarioUtils.createScenario(config);
-			network = scenario.getNetwork();
-
-			log.info("start parsing from osm file " + INPUT_OSMFILE);
-	
-			OsmNetworkReader networkReader = new OsmNetworkReader(network,ct, true, true);
-						
-			if (keepPaths) {
-				networkReader.setKeepPaths(true);
-			} else {
-				networkReader.setKeepPaths(false);
-			}
-//			outnetworkPrefix += "_keepPaths-" + keepPaths;
-
-			if (keepCountOSMnodes) {
-				networkReader.setNodeIDsToKeep(nodeIDsToKeep);
-			}
-//			outnetworkPrefix += "_keepCountOSMnodeIDs-" + keepCountOSMnodes;
-
-			networkReader.parse(INPUT_OSMFILE);
-			log.info("finished parsing osm file");
-		}	
-		
-		log.info("checking if all count nodes are in the network..");
-		for(Long id : nodeIDsToKeep){
-			if(!network.getNodes().containsKey(Id.createNodeId(id))){
-				log.error("COULD NOT FIND NODE " + id + " IN THE NETWORK BEFORE SIMPLIFYING AND CLEANING");
-			}
-		}
-		
-		if (doSimplify){
-			outnetworkPrefix += "_simplified";
-			log.info("number of nodes before simplifying:" + network.getNodes().size());
-			log.info("number of links before simplifying:" + network.getLinks().size());
-			log.info("start simplifying the network");
-			/*
-			 * simplify network: merge links that are shorter than the given threshold
-			 */
-
-			NetworkSimplifier simp = new NetworkSimplifier();
-			simp.setNodesNotToMerge(nodeIDsToKeep);
-			simp.setMergeLinkStats(false);
-			simp.run(network);
-			
-			log.info("number of nodes after simplifying:" + network.getNodes().size());
-			log.info("number of links after simplifying:" + network.getLinks().size());
-			
-			log.info("checking if all count nodes are in the network..");
-			for(Long id : nodeIDsToKeep){
-				if(!network.getNodes().containsKey(Id.createNodeId(id))){
-					log.error("COULD NOT FIND NODE " + id + " IN THE NETWORK AFTER SIMPLIFYING");
-				}
-			}
-		}
-		
-		if (doCleaning){
-//			outnetworkPrefix += "_cleaned";
-				/*
-				 * Clean the Network. Cleaning means removing disconnected components, so that afterwards there is a route from every link
-				 * to every other link. This may not be the case in the initial network converted from OpenStreetMap.
-				 */
-			log.info("number of nodes before cleaning:" + network.getNodes().size());
-			log.info("number of links before cleaning:" + network.getLinks().size());
-			log.info("attempt to clean the network");
-			new NetworkCleaner().run(network);
-		}
-		
-		log.info("number of nodes after cleaning:" + network.getNodes().size());
-		log.info("number of links after cleaning:" + network.getLinks().size());
-		
-		log.info("checking if all count nodes are in the network..");
-		for(Long id : nodeIDsToKeep){
-			if(!network.getNodes().containsKey(Id.createNodeId(id))){
-				log.error("COULD NOT FIND NODE " + id + " IN THE NETWORK AFTER NETWORK CREATION");
-			}
-		}
-		
-	}
-	
-	/**
-	 * expects a path to a csv file that has the following structure: <br><br>
-	 * 
-	 * COUNT-ID;OSM_FROMNODE_ID;OSM_TONODE_ID <br><br>
-	 * 
-	 * It is assumed that the csv file contains a header line.
-	 * Returns a set of all mentioned osm-node-ids.
-	 * 
-	 * @param listOfCSVFiles
-	 * @return
-	 */
-	private Set<Long> readNodeIDs(List<String> listOfCSVFiles){
-		final Set<Long> allNodeIDs = new HashSet<Long>();
-		
-		TabularFileParserConfig config = new TabularFileParserConfig();
-	    config.setDelimiterTags(new String[] {";"});
-	    
-	    log.info("start reading osm node id's of counts");
-	    for(String path : listOfCSVFiles){
-	    	log.info("reading node id's from" + path);
-	    	config.setFileName(path);	
-	    	new TabularFileParser().parse(config, new TabularFileHandler() {
-	    		boolean header = true;
-	    		@Override
-	    		public void startRow(String[] row) {
-	    			if(!header){
-	    				if( !(row[1].equals("") || row[2].equals("") ) ){
-	    					allNodeIDs.add( Long.parseLong(row[1]));
-	    					allNodeIDs.add( Long.parseLong(row[2]));
-	    				}
-	    			}
-	    			header = false;				
-	    		}
-	    	});
-	    }
-	    return allNodeIDs;
-	}
-	
-	private void initLogger(){
-//		FileAppender fa = new FileAppender();
-//		fa.setFile(outputDir + prefix +"_LOG_" + CreateNetworkAndKeepCountLinks.class.getSimpleName() + outnetworkPrefix + ".txt");
-//		fa.setName("BerlinNetworkCreator");
-//		fa.activateOptions();
-//		fa.setLayout(new PatternLayout("%d{dd MMM yyyy HH:mm:ss,SSS} %-4r [%t] %-5p %c %x - %m%n"));
-//	    log.addAppender(fa);
-		throw new RuntimeException( "seems to have broken with update of log4j.  kai, mar'20" );
-	}
-}
->>>>>>> ecda6f7a
+}