package org.matsim.episim;

import com.google.common.collect.ImmutableMap;
import com.google.inject.Inject;
import org.apache.commons.lang3.NotImplementedException;
import org.apache.log4j.Logger;
import org.matsim.api.core.v01.Id;
import org.matsim.api.core.v01.Scenario;
import org.matsim.api.core.v01.events.*;
import org.matsim.api.core.v01.events.handler.ActivityEndEventHandler;
import org.matsim.api.core.v01.events.handler.ActivityStartEventHandler;
import org.matsim.api.core.v01.events.handler.PersonEntersVehicleEventHandler;
import org.matsim.api.core.v01.events.handler.PersonLeavesVehicleEventHandler;
import org.matsim.api.core.v01.population.Person;
import org.matsim.core.api.internal.HasPersonId;
import org.matsim.core.config.Config;
import org.matsim.core.config.ConfigUtils;
import org.matsim.core.gbl.Gbl;
import org.matsim.core.population.PopulationUtils;
import org.matsim.core.router.TripStructureUtils;
import org.matsim.episim.model.DefaultInfectionModel;
import org.matsim.episim.model.DefaultProgressionModel;
import org.matsim.episim.model.InfectionModel;
import org.matsim.episim.model.ProgressionModel;
import org.matsim.episim.policy.ShutdownPolicy;
import org.matsim.facilities.Facility;
import org.matsim.vehicles.Vehicle;
import org.matsim.vis.snapshotwriters.AgentSnapshotInfo;

import javax.annotation.Nullable;
import java.util.LinkedHashMap;
import java.util.Map;
import java.util.Random;

/**
 * Main event handler of episim.
 */
public final class InfectionEventHandler implements ActivityEndEventHandler, PersonEntersVehicleEventHandler, PersonLeavesVehicleEventHandler, ActivityStartEventHandler {
    // Some notes:

    // * Especially if we repeat the same events file, then we do not have complete mixing.  So it may happen that only some subpopulations gets infected.

    // * However, if with infection proba=1 almost everybody gets infected, then in our current setup (where infected people remain in the iterations),
    // this will also happen with lower probabilities, albeit slower.  This is presumably the case that we want to investigate.

    // * We seem to be getting two different exponential spreading rates.  With infection proba=1, the crossover is (currently) around 15h.

    // TODO

    // * yyyyyy There are now some things that depend on ID conventions.  We should try to replace them.  This presumably would mean to interpret
    //  additional events.  Those would need to be prepared for the "reduced" files.  kai, mar'20


    private static final Logger log = Logger.getLogger(InfectionEventHandler.class);

    private final Map<Id<Person>, EpisimPerson> personMap = new LinkedHashMap<>();
    private final Map<Id<Vehicle>, EpisimVehicle> vehicleMap = new LinkedHashMap<>();
    private final Map<Id<Facility>, EpisimFacility> pseudoFacilityMap = new LinkedHashMap<>();

    /**
     * Holds the current restrictions in place for all the activities.
     */
    private final Map<String, ShutdownPolicy.Restriction> restrictions;

    /**
     * Policy that will be enforced at the end of each day.
     */
    private final ShutdownPolicy policy;

    /**
     * Progress of the sickness at the end of the day.
     */
    private final ProgressionModel progressionModel;

    /**
     * Models the process of persons infecting each other during activities.
     */
    private final InfectionModel infectionModel;

    private final EpisimConfigGroup episimConfig;
    private final EpisimReporting reporting;
    private final Random rnd = new Random(1);

    @Nullable
    @Inject
    private Scenario scenario;

    private int cnt = 10;
    private int iteration = 0;

    /**
     * Most recent infection report.
     */
    private EpisimReporting.InfectionReport report;

    @Inject
    public InfectionEventHandler(Config config) {
        this.episimConfig = ConfigUtils.addOrGetModule(config, EpisimConfigGroup.class);
        this.policy = episimConfig.createPolicyInstance();
        this.restrictions = episimConfig.createInitialRestrictions();
        this.reporting = new EpisimReporting(config);
        this.progressionModel = new DefaultProgressionModel(rnd, episimConfig);
        this.infectionModel = new DefaultInfectionModel(rnd, episimConfig, reporting);
    }

    /**
     * Returns the last {@link EpisimReporting.InfectionReport}.
     */
    public EpisimReporting.InfectionReport getReport() {
        return report;
    }

    /**
     * Returns true if more iterations won't change the results anymore and the simulation is finished.
     */
    public boolean isFinished() {
        return iteration > 0 && !progressionModel.canProgress(report);
    }

    @Override
    public void handleEvent(ActivityEndEvent activityEndEvent) {
        double now = EpisimUtils.getCorrectedTime(activityEndEvent.getTime(), iteration);

        if (!shouldHandleActivityEvent(activityEndEvent, activityEndEvent.getActType())) {
            return;
        }

        EpisimPerson episimPerson = this.personMap.computeIfAbsent(activityEndEvent.getPersonId(), EpisimPerson::new);
        Id<Facility> episimFacilityId = createEpisimFacilityId(activityEndEvent);

        if (iteration == 0) {
            EpisimFacility episimFacility = this.pseudoFacilityMap.computeIfAbsent(episimFacilityId, EpisimFacility::new);
            if (episimPerson.getFirstFacilityId() == null) {
                episimFacility.addPerson(episimPerson, 0);
            }
            infectionModel.infectionDynamicsFacility(episimPerson, episimFacility, now, activityEndEvent.getActType());
            episimFacility.removePerson(episimPerson.getPersonId());
            handleInitialInfections(episimPerson);
        } else {
            EpisimFacility episimFacility = ((EpisimFacility) episimPerson.getCurrentContainer());
            if (!episimFacility.equals(pseudoFacilityMap.get(episimFacilityId))) {
                throw new IllegalStateException("Something went wrong ...");
            }
            infectionModel.infectionDynamicsFacility(episimPerson, episimFacility, now, activityEndEvent.getActType());
            episimFacility.removePerson(episimPerson.getPersonId());
        }
        if (episimPerson.getCurrentPositionInTrajectory() == 0) {
            episimPerson.setFirstFacilityId(episimFacilityId.toString());
        }
        handlePersonTrajectory(episimPerson.getPersonId(), activityEndEvent.getActType());

    }

    @Override
    public void handleEvent(PersonEntersVehicleEvent entersVehicleEvent) {
        double now = EpisimUtils.getCorrectedTime(entersVehicleEvent.getTime(), iteration);

        if (!shouldHandlePersonEvent(entersVehicleEvent)) {
            return;
        }

        // find the person:
        EpisimPerson episimPerson = this.personMap.computeIfAbsent(entersVehicleEvent.getPersonId(), EpisimPerson::new);

        // find the vehicle:
        EpisimVehicle episimVehicle = this.vehicleMap.computeIfAbsent(entersVehicleEvent.getVehicleId(), EpisimVehicle::new);

        // add person to vehicle and memorize entering time:
        episimVehicle.addPerson(episimPerson, now);

    }

    @Override
    public void handleEvent(PersonLeavesVehicleEvent leavesVehicleEvent) {
        double now = EpisimUtils.getCorrectedTime(leavesVehicleEvent.getTime(), iteration);

        if (!shouldHandlePersonEvent(leavesVehicleEvent)) {
            return;
        }

        // find vehicle:
        EpisimVehicle episimVehicle = this.vehicleMap.get(leavesVehicleEvent.getVehicleId());

        EpisimPerson episimPerson = episimVehicle.getPerson(leavesVehicleEvent.getPersonId());

        infectionModel.infectionDynamicsVehicle(episimPerson, episimVehicle, now);

        // remove person from vehicle:
        episimVehicle.removePerson(episimPerson.getPersonId());
    }

    @Override
    public void handleEvent(ActivityStartEvent activityStartEvent) {
        double now = EpisimUtils.getCorrectedTime(activityStartEvent.getTime(), iteration);

        if (!shouldHandleActivityEvent(activityStartEvent, activityStartEvent.getActType())) {
            return;
        }

        // find the person:
        EpisimPerson episimPerson = this.personMap.computeIfAbsent(activityStartEvent.getPersonId(), EpisimPerson::new);

        // create pseudo facility id that includes the activity type:
        Id<Facility> episimFacilityId = createEpisimFacilityId(activityStartEvent);

        // find the facility
        EpisimFacility episimFacility = this.pseudoFacilityMap.computeIfAbsent(episimFacilityId, EpisimFacility::new);

        // add person to facility
        episimFacility.addPerson(episimPerson, now);

        episimPerson.setLastFacilityId(episimFacilityId.toString());

        handlePersonTrajectory(episimPerson.getPersonId(), activityStartEvent.getActType());

    }

    /**
     * Whether {@code event} should be handled.
     *
     * @param actType activity type
     */
    private boolean shouldHandleActivityEvent(HasPersonId event, String actType) {
        // ignore drt and stage activities
        return !event.getPersonId().toString().startsWith("drt") && !event.getPersonId().toString().startsWith("rt")
                && !TripStructureUtils.isStageActivityType(actType);
    }

    /**
     * Whether a Person event (e.g. {@link PersonEntersVehicleEvent} should be handled.
     */
    private boolean shouldHandlePersonEvent(HasPersonId event) {
        // ignore pt drivers and drt
        String id = event.getPersonId().toString();
        return !id.startsWith("pt_pt") && !id.startsWith("pt_tr") && !id.startsWith("drt") && !id.startsWith("rt");
    }

    private Id<Facility> createEpisimFacilityId(HasFacilityId event) {
        if (episimConfig.getFacilitiesHandling() == EpisimConfigGroup.FacilitiesHandling.snz) {
            return Id.create(event.getFacilityId(), Facility.class);
        } else if (episimConfig.getFacilitiesHandling() == EpisimConfigGroup.FacilitiesHandling.bln) {
            if (event instanceof ActivityStartEvent) {
                ActivityStartEvent theEvent = (ActivityStartEvent) event;
                return Id.create(theEvent.getActType().split("_")[0] + "_" + theEvent.getLinkId().toString(), Facility.class);
            } else if (event instanceof ActivityEndEvent) {
                ActivityEndEvent theEvent = (ActivityEndEvent) event;
                return Id.create(theEvent.getActType().split("_")[0] + "_" + theEvent.getLinkId().toString(), Facility.class);
            } else {
                throw new IllegalStateException("unexpected event type=" + ((Event) event).getEventType());
            }
        } else {
            throw new NotImplementedException(Gbl.NOT_IMPLEMENTED);
        }

    }

    private void handlePersonTrajectory(Id<Person> personId, String trajectoryElement) {
        EpisimPerson person = personMap.get(personId);
        if (person.getCurrentPositionInTrajectory() + 1 == person.getTrajectory().size()) {
            return;
        }
        person.setCurrentPositionInTrajectory(person.getCurrentPositionInTrajectory() + 1);
        if (iteration > 0) {
            return;
        }
        person.addToTrajectory(trajectoryElement);
    }

    private void handleInitialInfections(EpisimPerson personWrapper) {
        // initial infections:
        if (cnt > 0) {
            personWrapper.setDiseaseStatus(EpisimPerson.DiseaseStatus.infectedButNotContagious);
            personWrapper.setInfectionDate(iteration);
            log.warn(" person " + personWrapper.getPersonId() + " has initial infection");
            cnt--;
            if (scenario != null) {
                final Person person = PopulationUtils.findPerson(personWrapper.getPersonId(), scenario);
                if (person != null) {
                    person.getAttributes().putAttribute(AgentSnapshotInfo.marker, true);
                }
            }
        }
    }


    @Override
    public void reset(int iteration) {

<<<<<<< HEAD
                EpisimReporting.InfectionReport r = reporting.createReport(personMap, iteration);

                reporting.reporting( r, iteration );

                ImmutableMap<String, ShutdownPolicy.Restriction> im = ImmutableMap.copyOf(this.restrictions);
                policy.updateRestrictions(r, im);
                infectionModel.setRestrictionsForIteration(iteration, im);
                reporting.reportRestrictions(restrictions, iteration);
=======
        for (EpisimPerson person : personMap.values()) {
            checkAndHandleEndOfNonCircularTrajectory(person);
            person.setCurrentPositionInTrajectory(0);
            progressionModel.updateState(person, iteration);
        }
>>>>>>> 8c5479b6

        this.iteration = iteration;
        this.report = reporting.createReport(personMap, iteration);

        reporting.reporting(report, iteration);

        ImmutableMap<String, ShutdownPolicy.Restriction> im = ImmutableMap.copyOf(this.restrictions);
        policy.updateRestrictions(report, im);
        infectionModel.setRestrictionsForIteration(iteration, im);
        reporting.reportRestrictions(restrictions, iteration);

    }

    private void checkAndHandleEndOfNonCircularTrajectory(EpisimPerson person) {
        Id<Facility> firstFacilityId = Id.create(person.getFirstFacilityId(), Facility.class);
        if (person.isInContainer()) {
            Id<?> lastFacilityId = person.getCurrentContainer().getContainerId();
            if (this.pseudoFacilityMap.containsKey(lastFacilityId) && !firstFacilityId.equals(lastFacilityId)) {
                EpisimFacility lastFacility = this.pseudoFacilityMap.get(lastFacilityId);
                infectionModel.infectionDynamicsFacility(person, lastFacility, (iteration + 1) * 86400d, person.getTrajectory().get(person.getTrajectory().size() - 1));
                lastFacility.removePerson(person.getPersonId());
                EpisimFacility firstFacility = this.pseudoFacilityMap.get(firstFacilityId);
                firstFacility.addPerson(person, (iteration + 1) * 86400d);
            }
            if (this.vehicleMap.containsKey(lastFacilityId)) {
                EpisimVehicle lastVehicle = this.vehicleMap.get(lastFacilityId);
                infectionModel.infectionDynamicsVehicle(person, lastVehicle, (iteration + 1) * 86400d);
                lastVehicle.removePerson(person.getPersonId());
                EpisimFacility firstFacility = this.pseudoFacilityMap.get(firstFacilityId);
                firstFacility.addPerson(person, (iteration + 1) * 86400d);
            }
        } else {
            EpisimFacility firstFacility = this.pseudoFacilityMap.get(firstFacilityId);
            firstFacility.addPerson(person, (iteration + 1) * 86400d);
        }
    }

    public static final class EpisimVehicle extends EpisimContainer<Vehicle> {
        EpisimVehicle(Id<Vehicle> vehicleId) {
            super(vehicleId);
        }
    }

    public static final class EpisimFacility extends EpisimContainer<Facility> {
        EpisimFacility(Id<Facility> facilityId) {
            super(facilityId);
        }
    }
}
<|MERGE_RESOLUTION|>--- conflicted
+++ resolved
@@ -286,22 +286,11 @@
     @Override
     public void reset(int iteration) {
 
-<<<<<<< HEAD
-                EpisimReporting.InfectionReport r = reporting.createReport(personMap, iteration);
-
-                reporting.reporting( r, iteration );
-
-                ImmutableMap<String, ShutdownPolicy.Restriction> im = ImmutableMap.copyOf(this.restrictions);
-                policy.updateRestrictions(r, im);
-                infectionModel.setRestrictionsForIteration(iteration, im);
-                reporting.reportRestrictions(restrictions, iteration);
-=======
         for (EpisimPerson person : personMap.values()) {
             checkAndHandleEndOfNonCircularTrajectory(person);
             person.setCurrentPositionInTrajectory(0);
             progressionModel.updateState(person, iteration);
         }
->>>>>>> 8c5479b6
 
         this.iteration = iteration;
         this.report = reporting.createReport(personMap, iteration);
