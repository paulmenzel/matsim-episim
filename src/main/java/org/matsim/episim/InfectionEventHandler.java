--- conflicted
+++ resolved
@@ -104,19 +104,11 @@
 		this.eventsManager = eventsManager;
 		this.policy = episimConfig.createPolicyInstance();
 		this.restrictions = episimConfig.createInitialRestrictions();
-<<<<<<< HEAD
 		this.reporting = reporting;
 		this.rnd = rnd;
 		this.progressionModel = progressionModel;
 		this.infectionModel = infectionModel;
-=======
-		this.reporting = new EpisimReporting(config);
-		this.rnd = new SplittableRandom(config.global().getRandomSeed());
-		this.progressionModel = new DefaultProgressionModel(rnd, episimConfig);
-		this.infectionModel = new DefaultInfectionModel(rnd, episimConfig, reporting,
-				episimConfig.getPutTracablePersonsInQuarantine() == EpisimConfigGroup.PutTracablePersonsInQuarantine.yes);
 		this.cnt = episimConfig.getInitialInfections();
->>>>>>> bdcb05f8
 	}
 
 	/**
