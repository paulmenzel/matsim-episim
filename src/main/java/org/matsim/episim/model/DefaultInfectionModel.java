--- conflicted
+++ resolved
@@ -71,13 +71,10 @@
             //TODO the way we iterate here, chances exist that we do draw the same otherPerson twice, right? schlenther, march 27
             int idx = rnd.nextInt(personsToInteractWith.size());
             EpisimPerson otherPerson = personsToInteractWith.get(idx);
-<<<<<<< HEAD
-=======
 
             if (!isRelevantForInfectionDynamics(otherPerson, container)) {
                 continue;
             }
->>>>>>> 8c5479b6
 
             String leavingPersonsActivity = personLeavingContainer.getTrajectory().get(personLeavingContainer.getCurrentPositionInTrajectory());
             String otherPersonsActivity = otherPerson.getTrajectory().get(otherPerson.getCurrentPositionInTrajectory());
