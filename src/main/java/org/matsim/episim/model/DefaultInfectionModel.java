package org.matsim.episim.model;

import org.apache.logging.log4j.LogManager;
import org.apache.logging.log4j.Logger;
import org.matsim.core.api.experimental.events.EventsManager;
import org.matsim.episim.*;

import java.util.ArrayList;
import java.util.Random;

/**
 * This infection model calculates the joint time two persons have been at the same place and calculates a infection probability according to:
 * <pre>
 *    1 - e^(calibParam * contactIntensity * jointTimeInContainer)
 * </pre>
 */
public class DefaultInfectionModel extends InfectionModel {

    private static final Logger log = LogManager.getLogger(DefaultInfectionModel.class);

<<<<<<< HEAD
    private enum InfectionSituation {Vehicle, Facility}

    public DefaultInfectionModel(Random rnd, EpisimConfigGroup episimConfig, EpisimReporting reporting) {
        super(rnd, episimConfig, reporting);
=======
    public DefaultInfectionModel( Random rnd, EpisimConfigGroup episimConfig, EpisimReporting reporting,
                                  EventsManager eventsManager ) {
        super(rnd, episimConfig, reporting, eventsManager );
>>>>>>> 302ad12d
    }

    @Override
    public void infectionDynamicsVehicle(EpisimPerson personLeavingVehicle, InfectionEventHandler.EpisimVehicle vehicle, double now) {
//        infectionDynamicsGeneralized(personLeavingVehicle, vehicle, now, vehicle.getContainerId().toString());
        infectionDynamicsGeneralized(personLeavingVehicle, vehicle, now, InfectionSituation.Vehicle);
    }

    @Override
    public void infectionDynamicsFacility(EpisimPerson personLeavingFacility, InfectionEventHandler.EpisimFacility facility, double now, String actType) {
        infectionDynamicsGeneralized(personLeavingFacility, facility, now, InfectionSituation.Facility);
    }

    private void infectionDynamicsGeneralized(EpisimPerson personLeavingContainer, EpisimContainer<?> container, double now, InfectionSituation infectionSituation) {

        if (iteration == 0) {
            return;
        }

        if (!isPersonActuallyOnTheGo(personLeavingContainer, container)) {
            return;
        }

        ArrayList<EpisimPerson> otherPersonsInContainer = new ArrayList<>(container.getPersons());
        otherPersonsInContainer.remove(personLeavingContainer);

        ArrayList<EpisimPerson> contactPersons = new ArrayList<>();

        // For the time being, will just assume that the first 10 persons are the ones we interact with.  Note that because of
        // shuffle, those are 10 different persons every day.
        // as sample size is 25%, 10 persons means 3 agents here
        for ( int ii = 0 ; ii< Math.min( Math.max((int) (episimConfig.getSampleSize() * 10), 3) , otherPersonsInContainer.size()); ii++ ) {
            //as we now forbid infection for certain activity type pairs, we do need the separate counter. schlenther, march 27

            // (this is "-1" because we can't interact with "self")

            // we are essentially looking at the situation when the person leaves the container.  Interactions with other persons who have
            // already left the container were treated then.  In consequence, we have some "circle of persons around us" (yyyy which should
            //  depend on the density), and then a probability of infection in either direction.


            //draw the contact person
            EpisimPerson contactPerson;
            do {
                int idx = rnd.nextInt(otherPersonsInContainer.size());
                contactPerson = otherPersonsInContainer.get(idx);
            } while(contactPersons.contains(contactPerson));
            // (we count "quarantine" as well since they essentially represent "holes", i.e. persons who are no longer there and thus the
            // density in the transit container goes down.  kai, mar'20)
            contactPersons.add(contactPerson);

            if (!isPersonActuallyOnTheGo(contactPerson, container)) {
                continue;
            }

            String leavingPersonsActivity = personLeavingContainer.getTrajectory().get(personLeavingContainer.getCurrentPositionInTrajectory());
            String otherPersonsActivity = contactPerson.getTrajectory().get(contactPerson.getCurrentPositionInTrajectory());
            String infectionType = leavingPersonsActivity + "_" + otherPersonsActivity;

            //forbid certain cross-activity interactions, keep track of contacts
            //we can not track contact persons in vehicles
            if (infectionSituation.equals(InfectionSituation.Facility)){
                //home can only interact with home or leisure
                if (infectionType.contains("home") && ! infectionType.contains("leis")  && ! ( leavingPersonsActivity.contains("home") && otherPersonsActivity.contains("home")  )){
                    continue;
                } else if (infectionType.contains("edu") && ! infectionType.contains("work") && ! ( leavingPersonsActivity.contains("edu") && otherPersonsActivity.contains("edu") )){
                    //edu can only interact with work or edu
                    continue;
                }

                trackContactPerson(personLeavingContainer, contactPerson, leavingPersonsActivity);
            }

            if (! EpisimUtils.canPersonsInfectEachOther(personLeavingContainer, contactPerson) ) {
                continue;
            }

            Double containerEnterTimeOfPersonLeaving = container.getContainerEnteringTime(personLeavingContainer.getPersonId());
            Double containerEnterTimeOfOtherPerson = container.getContainerEnteringTime(contactPerson.getPersonId());

            // persons leaving their first-ever activity have no starting time for that activity.  Need to hedge against that.  Since all persons
            // start healthy (the first seeds are set at enterVehicle), we can make some assumptions.
            if (containerEnterTimeOfPersonLeaving == null && containerEnterTimeOfOtherPerson == null) {
                throw new IllegalStateException("should not happen");
                // null should only happen at first activity.  However, at first activity all persons are susceptible.  So the only way we
                // can get here is if an infected person entered the container and is now leaving again, while the other person has been in the
                // container from the beginning.  ????  kai, mar'20
            }
            if (containerEnterTimeOfPersonLeaving == null) {
                containerEnterTimeOfPersonLeaving = Double.NEGATIVE_INFINITY;
            }
            if (containerEnterTimeOfOtherPerson == null) {
                containerEnterTimeOfOtherPerson = Double.NEGATIVE_INFINITY;
            }

            double jointTimeInContainer = now - Math.max(containerEnterTimeOfPersonLeaving, containerEnterTimeOfOtherPerson);
            if (jointTimeInContainer < 0 || jointTimeInContainer > 86400) {
                log.warn(containerEnterTimeOfPersonLeaving);
                log.warn(containerEnterTimeOfOtherPerson);
                log.warn(now);
                throw new IllegalStateException("joint time in container is not plausible for personLeavingContainer=" + personLeavingContainer.getPersonId() + " and contactPerson=" + contactPerson.getPersonId() + ". Joint time is=" + jointTimeInContainer);
            }

            double contactIntensity = getContactIntensity(container, infectionSituation, leavingPersonsActivity, otherPersonsActivity);


            double infectionProba = 1 - Math.exp(-episimConfig.getCalibrationParameter() * contactIntensity * jointTimeInContainer);
            // note that for 1pct runs, calibParam is of the order of one, which means that for typical times of 100sec or more,
            // exp( - 1 * 1 * 100 ) \approx 0, and thus the infection proba becomes 1.  Which also means that changes in contactIntensity has
            // no effect.  kai, mar'20

            if (rnd.nextDouble() < infectionProba) {
                if (personLeavingContainer.getDiseaseStatus() == EpisimPerson.DiseaseStatus.susceptible) {
                    infectPerson(personLeavingContainer, contactPerson, now, infectionType);
                    return;
                } else {
                    infectPerson(contactPerson, personLeavingContainer, now, infectionType);
                }
            }
        }
    }

    private double getContactIntensity(EpisimContainer<?> container, InfectionSituation infectionSituation, String leavingPersonsActivity, String otherPersonsActivity) {
        //maybe this can be cleaned up or summarized in some way
        double contactIntensity = -1;
        if(infectionSituation.equals(InfectionSituation.Vehicle)){
            if(! (container instanceof InfectionEventHandler.EpisimVehicle) ){
                throw new IllegalArgumentException();
            }
            String containerIdString = container.getContainerId().toString();

            for (EpisimConfigGroup.InfectionParams infectionParams : episimConfig.getContainerParams().values()) {
                if(infectionParams.includesActivity(containerIdString)){
                    contactIntensity = infectionParams.getContactIntensity();
                }
            }
            if(contactIntensity < 0.){
                throw new IllegalStateException("contactIntensity not defined for vehicle container=" + containerIdString + ".  There needs to be a config entry for each activity type.");
            }
        } else{
            double contactIntensityLeavingPerson = -1;
            double contactIntensityOtherPerson = -1;
            for (EpisimConfigGroup.InfectionParams infectionParams : episimConfig.getContainerParams().values()) {
                if (infectionParams.includesActivity(leavingPersonsActivity)) {
                    contactIntensityLeavingPerson = infectionParams.getContactIntensity();
                }
                if(infectionParams.includesActivity(otherPersonsActivity)){
                    contactIntensityOtherPerson = infectionParams.getContactIntensity();
                }
            }
            if (contactIntensityLeavingPerson < 0. || contactIntensityOtherPerson < 0.) {
                throw new IllegalStateException("contactIntensity not defined either for activityType=" + contactIntensityLeavingPerson + " or for activityType= " + otherPersonsActivity
                        + ".  There needs to be a config entry for each activity type.");
            }

            contactIntensity = Math.max(contactIntensityLeavingPerson, contactIntensityOtherPerson);
        }
        return contactIntensity;
    }

    private void trackContactPerson(EpisimPerson personLeavingContainer, EpisimPerson otherPerson, String leavingPersonsActivity) {
        if (leavingPersonsActivity.contains("home") || leavingPersonsActivity.contains("work") || (leavingPersonsActivity.contains("leisure") && rnd.nextDouble() < 0.8)) {
            if(EpisimUtils.isPersonTraceable(personLeavingContainer) && EpisimUtils.isPersonTraceable(otherPerson)){
                if (!personLeavingContainer.getTraceableContactPersons().contains(otherPerson)) { //if condition should not be necessary as it is a set
                    personLeavingContainer.addTraceableContactPerson(otherPerson);
                }
                if (!otherPerson.getTraceableContactPersons().contains(personLeavingContainer)) { //if condition should not be necessary as it is a set
                    otherPerson.addTraceableContactPerson(personLeavingContainer);
                }
            }
        }
    }

}<|MERGE_RESOLUTION|>--- conflicted
+++ resolved
@@ -18,21 +18,15 @@
 
     private static final Logger log = LogManager.getLogger(DefaultInfectionModel.class);
 
-<<<<<<< HEAD
     private enum InfectionSituation {Vehicle, Facility}
 
-    public DefaultInfectionModel(Random rnd, EpisimConfigGroup episimConfig, EpisimReporting reporting) {
-        super(rnd, episimConfig, reporting);
-=======
     public DefaultInfectionModel( Random rnd, EpisimConfigGroup episimConfig, EpisimReporting reporting,
                                   EventsManager eventsManager ) {
         super(rnd, episimConfig, reporting, eventsManager );
->>>>>>> 302ad12d
     }
 
     @Override
     public void infectionDynamicsVehicle(EpisimPerson personLeavingVehicle, InfectionEventHandler.EpisimVehicle vehicle, double now) {
-//        infectionDynamicsGeneralized(personLeavingVehicle, vehicle, now, vehicle.getContainerId().toString());
         infectionDynamicsGeneralized(personLeavingVehicle, vehicle, now, InfectionSituation.Vehicle);
     }
 
@@ -58,9 +52,10 @@
 
         // For the time being, will just assume that the first 10 persons are the ones we interact with.  Note that because of
         // shuffle, those are 10 different persons every day.
-        // as sample size is 25%, 10 persons means 3 agents here
-        for ( int ii = 0 ; ii< Math.min( Math.max((int) (episimConfig.getSampleSize() * 10), 3) , otherPersonsInContainer.size()); ii++ ) {
-            //as we now forbid infection for certain activity type pairs, we do need the separate counter. schlenther, march 27
+
+        // persons are scaled to number of agents with sample size, but at least 3 for the small development scenarios
+        int contactWith = Math.min(otherPersonsInContainer.size(), Math.max((int) (episimConfig.getSampleSize() * 10), 3));
+        for (int ii = 0; ii < contactWith; ii++) {
 
             // (this is "-1" because we can't interact with "self")
 
