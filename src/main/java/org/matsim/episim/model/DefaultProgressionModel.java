package org.matsim.episim.model;

import org.apache.logging.log4j.LogManager;
import org.apache.logging.log4j.Logger;
import org.matsim.episim.EpisimConfigGroup;
import org.matsim.episim.EpisimPerson;
import org.matsim.episim.EpisimReporting;
import org.matsim.episim.EpisimUtils;

import java.util.Random;

/**
 * Default progression model with deterministic (but random) state transitions at fixed days.
 */
public final class DefaultProgressionModel implements ProgressionModel {

	private static final Logger log = LogManager.getLogger(ProgressionModel.class);
	private final Random rnd;
    private final EpisimConfigGroup episimConfig;

    public DefaultProgressionModel(Random rnd, EpisimConfigGroup episimConfig) {
        this.rnd = rnd;
        this.episimConfig = episimConfig;
    }

    @Override
    public void updateState(EpisimPerson person, int day) {
        // Called at the beginning of iteration
        double now = EpisimUtils.getCorrectedTime(0, day);
        switch (person.getDiseaseStatus()) {
            case susceptible:
                break;
            case infectedButNotContagious:
                if (person.daysSince(EpisimPerson.DiseaseStatus.infectedButNotContagious, day) >= 4) {
                    person.setDiseaseStatus(now, EpisimPerson.DiseaseStatus.contagious);
                }
                break;
            case contagious:
                if (person.daysSince(EpisimPerson.DiseaseStatus.infectedButNotContagious, day) == 6) {
                    final double nextDouble = rnd.nextDouble();
                    if (nextDouble < 0.2) {
                        // 20% recognize that they are sick and go into quarantine:

                        // Diamond Princess study: (only) 18% show no symptoms.

                        person.setQuarantineStatus(EpisimPerson.QuarantineStatus.full, day);
                        // yyyy this should become "home"!  kai, mar'20

                        if (episimConfig.getPutTracablePersonsInQuarantine() == EpisimConfigGroup.PutTracablePersonsInQuarantine.yes) {
                            for (EpisimPerson pw : person.getTraceableContactPersons()) {
                                if (pw.getQuarantineStatus() == EpisimPerson.QuarantineStatus.no) { //what if tracked person has recovered

                                    pw.setQuarantineStatus(EpisimPerson.QuarantineStatus.full, day);
                                    // yyyy this should become "home"!  kai, mar'20

                                }
                            }
                        }

                    }
<<<<<<< HEAD
                } else if (person.daysSince(EpisimPerson.DiseaseStatus.infectedButNotContagious, day) == 10) {
                    if (rnd.nextDouble() < 0.045) {
                        // (4.5% get seriously sick.  This is taken from all infected persons, not just those the have shown
                        // symptoms before)
                        person.setDiseaseStatus(now, EpisimPerson.DiseaseStatus.seriouslySick);
=======
                } else if (person.daysSinceInfection(day) == 10) {
                	double proba = getAgeDependantProbaOfTransitioningToSeriouslySick(person , now);
                	if (rnd.nextDouble() < proba) {
                        person.setDiseaseStatus( now, EpisimPerson.DiseaseStatus.seriouslySick );
>>>>>>> 19cb9b7c
                    }
                } else if (person.daysSince(EpisimPerson.DiseaseStatus.infectedButNotContagious, day) >= 16) {
                    person.setDiseaseStatus(now, EpisimPerson.DiseaseStatus.recovered);
                }
                break;
            case seriouslySick:
<<<<<<< HEAD
                if (person.daysSince(EpisimPerson.DiseaseStatus.infectedButNotContagious, day) == 11) {
                    if (rnd.nextDouble() < 0.25) {
                        // (25% of persons who are seriously sick transition to critical)
                        person.setDiseaseStatus(now, EpisimPerson.DiseaseStatus.critical);
=======
                if (person.daysSinceInfection(day) == 11) {
                    double proba = getAgeDependantProbaOfTransitioningToCritical(person, now);
                	if (rnd.nextDouble() < proba) {
                        person.setDiseaseStatus( now, EpisimPerson.DiseaseStatus.critical );
>>>>>>> 19cb9b7c
                    }
                } else if (person.daysSince(EpisimPerson.DiseaseStatus.infectedButNotContagious, day) >= 23) {
                    person.setDiseaseStatus(now, EpisimPerson.DiseaseStatus.recovered);
                }
                break;
            case critical:
                if (person.daysSince(EpisimPerson.DiseaseStatus.infectedButNotContagious, day) == 20) {
                    // (transition back to seriouslySick.  Note that this needs to be earlier than sSick->recovered, otherwise
                    // they stay in sSick.  Problem is that we need differentiation between intensive care beds and normal
                    // hospital beds.)
                    person.setDiseaseStatus(now, EpisimPerson.DiseaseStatus.seriouslySick);
                }
                break;
            case recovered:
                break;
            default:
                throw new IllegalStateException("Unexpected value: " + person.getDiseaseStatus());
        }
        if (person.getQuarantineStatus() == EpisimPerson.QuarantineStatus.full && person.daysSinceQuarantine(day) >= 14) {
            // TODO overwrites previous quarantine date, but this is not used at the moment
            person.setQuarantineStatus(EpisimPerson.QuarantineStatus.no, day);
        }
        person.getTraceableContactPersons().clear(); //so we can only track contact persons over 1 day
    }


    private double getAgeDependantProbaOfTransitioningToSeriouslySick(EpisimPerson person, double now) {
		
    	double proba = -1;
    	
    	if (person.getAttributes().getAsMap().containsKey("age")) {
    		int age = (int) person.getAttributes().getAttribute("age");
    		
    		if (age < 20) {
    			proba = 0.004;
    		}
    		else if (age < 45) {
    			proba = 0.031;
    		}
    		else if (age < 55) {
    			proba = 0.043;
    		}
    		else if (age < 65) {
    			proba = 0.044;
    		}
    		else if (age < 75) {
    			proba = 0.063;
    		}
    		else if (age < 85) {
    			proba = 0.078;
    		}
    		else {
    			proba = 0.089;
    		}	
			
		}
		else {
//			log.warn("Person=" + person.getPersonId().toString() + " has no age. Transition to seriusly sick is not age dependent.");
			proba = 0.045;
		}
    	
    	return proba;	
	}
    
    private double getAgeDependantProbaOfTransitioningToCritical(EpisimPerson person, double now) {
		
    	double proba = -1;
    	
    	if (person.getAttributes().getAsMap().containsKey("age")) {
    		int age = (int) person.getAttributes().getAttribute("age");
    		
    		if (age < 20) {
    			proba = 0.;
    		}
    		else if (age < 45) {
    			proba = 0.182;
    		}
    		else if (age < 55) {
    			proba = 0.328;
    		}
    		else if (age < 65) {
    			proba = 0.323;
    		}
    		else if (age < 75) {
    			proba = 0.384;
    		}
    		else if (age < 85) {
    			proba = 0.479;
    		}
    		else {
    			proba = 0.357;
    		}	
			
		}
		else {
//			log.warn("Person=" + person.getPersonId().toString() + " has no age. Transition to critical is not age dependent.");
			proba = 0.25;
		}
    	
    	return proba;	
	}

	@Override
    public boolean canProgress(EpisimReporting.InfectionReport report) {
        return report.nTotalInfected > 0 || report.nInQuarantine > 0;
    }
}<|MERGE_RESOLUTION|>--- conflicted
+++ resolved
@@ -1,7 +1,5 @@
 package org.matsim.episim.model;
 
-import org.apache.logging.log4j.LogManager;
-import org.apache.logging.log4j.Logger;
 import org.matsim.episim.EpisimConfigGroup;
 import org.matsim.episim.EpisimPerson;
 import org.matsim.episim.EpisimReporting;
@@ -14,8 +12,7 @@
  */
 public final class DefaultProgressionModel implements ProgressionModel {
 
-	private static final Logger log = LogManager.getLogger(ProgressionModel.class);
-	private final Random rnd;
+    private final Random rnd;
     private final EpisimConfigGroup episimConfig;
 
     public DefaultProgressionModel(Random rnd, EpisimConfigGroup episimConfig) {
@@ -58,38 +55,23 @@
                         }
 
                     }
-<<<<<<< HEAD
                 } else if (person.daysSince(EpisimPerson.DiseaseStatus.infectedButNotContagious, day) == 10) {
-                    if (rnd.nextDouble() < 0.045) {
-                        // (4.5% get seriously sick.  This is taken from all infected persons, not just those the have shown
-                        // symptoms before)
-                        person.setDiseaseStatus(now, EpisimPerson.DiseaseStatus.seriouslySick);
-=======
-                } else if (person.daysSinceInfection(day) == 10) {
                 	double proba = getAgeDependantProbaOfTransitioningToSeriouslySick(person , now);
                 	if (rnd.nextDouble() < proba) {
                         person.setDiseaseStatus( now, EpisimPerson.DiseaseStatus.seriouslySick );
->>>>>>> 19cb9b7c
                     }
                 } else if (person.daysSince(EpisimPerson.DiseaseStatus.infectedButNotContagious, day) >= 16) {
-                    person.setDiseaseStatus(now, EpisimPerson.DiseaseStatus.recovered);
+                    person.setDiseaseStatus( now, EpisimPerson.DiseaseStatus.recovered );
                 }
                 break;
             case seriouslySick:
-<<<<<<< HEAD
                 if (person.daysSince(EpisimPerson.DiseaseStatus.infectedButNotContagious, day) == 11) {
-                    if (rnd.nextDouble() < 0.25) {
-                        // (25% of persons who are seriously sick transition to critical)
-                        person.setDiseaseStatus(now, EpisimPerson.DiseaseStatus.critical);
-=======
-                if (person.daysSinceInfection(day) == 11) {
                     double proba = getAgeDependantProbaOfTransitioningToCritical(person, now);
                 	if (rnd.nextDouble() < proba) {
                         person.setDiseaseStatus( now, EpisimPerson.DiseaseStatus.critical );
->>>>>>> 19cb9b7c
                     }
                 } else if (person.daysSince(EpisimPerson.DiseaseStatus.infectedButNotContagious, day) >= 23) {
-                    person.setDiseaseStatus(now, EpisimPerson.DiseaseStatus.recovered);
+                    person.setDiseaseStatus( now, EpisimPerson.DiseaseStatus.recovered );
                 }
                 break;
             case critical:
@@ -97,7 +79,7 @@
                     // (transition back to seriouslySick.  Note that this needs to be earlier than sSick->recovered, otherwise
                     // they stay in sSick.  Problem is that we need differentiation between intensive care beds and normal
                     // hospital beds.)
-                    person.setDiseaseStatus(now, EpisimPerson.DiseaseStatus.seriouslySick);
+                    person.setDiseaseStatus( now, EpisimPerson.DiseaseStatus.seriouslySick );
                 }
                 break;
             case recovered:
@@ -114,12 +96,12 @@
 
 
     private double getAgeDependantProbaOfTransitioningToSeriouslySick(EpisimPerson person, double now) {
-		
+
     	double proba = -1;
-    	
+
     	if (person.getAttributes().getAsMap().containsKey("age")) {
     		int age = (int) person.getAttributes().getAttribute("age");
-    		
+
     		if (age < 20) {
     			proba = 0.004;
     		}
@@ -140,24 +122,24 @@
     		}
     		else {
     			proba = 0.089;
-    		}	
-			
+    		}
+
 		}
 		else {
 //			log.warn("Person=" + person.getPersonId().toString() + " has no age. Transition to seriusly sick is not age dependent.");
 			proba = 0.045;
 		}
-    	
-    	return proba;	
+
+    	return proba;
 	}
-    
+
     private double getAgeDependantProbaOfTransitioningToCritical(EpisimPerson person, double now) {
-		
+
     	double proba = -1;
-    	
+
     	if (person.getAttributes().getAsMap().containsKey("age")) {
     		int age = (int) person.getAttributes().getAttribute("age");
-    		
+
     		if (age < 20) {
     			proba = 0.;
     		}
@@ -178,15 +160,15 @@
     		}
     		else {
     			proba = 0.357;
-    		}	
-			
+    		}
+
 		}
 		else {
 //			log.warn("Person=" + person.getPersonId().toString() + " has no age. Transition to critical is not age dependent.");
 			proba = 0.25;
 		}
-    	
-    	return proba;	
+
+    	return proba;
 	}
 
 	@Override
