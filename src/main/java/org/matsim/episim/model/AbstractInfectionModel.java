--- conflicted
+++ resolved
@@ -41,23 +41,7 @@
 	}
 
 	private static boolean actIsRelevant(String act, EpisimConfigGroup episimConfig,
-<<<<<<< HEAD
-										 Map<String, ShutdownPolicy.Restriction> restrictions, Random rnd) {
-=======
 										 Map<String, ShutdownPolicy.Restriction> restrictions, SplittableRandom rnd) {
-		for (EpisimConfigGroup.InfectionParams infectionParams : episimConfig.getContainerParams().values()) {
-			if (infectionParams.includesActivity(act)) {
-				ShutdownPolicy.Restriction r = restrictions.get(infectionParams.getContainerName());
-				// avoid use of rnd if outcome is known beforehand
-				if (r.getRemainingFraction() == 1)
-					return true;
-				if (r.getRemainingFraction() == 0)
-					return false;
-
-				return rnd.nextDouble() < r.getRemainingFraction();
-			}
-		}
->>>>>>> bbc5a57c
 
 		EpisimConfigGroup.InfectionParams infectionParams = episimConfig.selectInfectionParams(act);
 		ShutdownPolicy.Restriction r = restrictions.get(infectionParams.getContainerName());
