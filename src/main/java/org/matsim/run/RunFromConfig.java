--- conflicted
+++ resolved
@@ -44,14 +44,7 @@
 
 		ConfigUtils.applyCommandline(config, typedArgs);
 
-<<<<<<< HEAD
-		RunEpisim.runSimulation(config, 200);
-=======
-//        OutputDirectoryLogging.initLoggingWithOutputDirectory( config.controler().getOutputDirectory() );
-
 		RunEpisim.runSimulation(config, 500);
->>>>>>> 893d2742
-
 	}
 
 }