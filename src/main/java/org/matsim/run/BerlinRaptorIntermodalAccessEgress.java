--- conflicted
+++ resolved
@@ -53,12 +53,8 @@
 	}
 
 	@Override
-<<<<<<< HEAD
-    public RIntermodalAccessEgress calcIntermodalAccessEgress(final List<? extends PlanElement> legs, RaptorParameters params, Person person, Direction direction) {
-=======
     public RIntermodalAccessEgress calcIntermodalAccessEgress( final List<? extends PlanElement> legs, RaptorParameters params, Person person,
                                                                RaptorStopFinder.Direction direction) {
->>>>>>> df0d56d4
 		// maybe nicer using raptor parameters per person ?
 		String subpopulationName = null;
 		if (person.getAttributes() != null) {
