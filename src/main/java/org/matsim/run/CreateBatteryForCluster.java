package org.matsim.run;

import com.google.common.io.Resources;
import org.matsim.core.config.Config;
import org.matsim.core.config.ConfigUtils;
import org.matsim.episim.EpisimConfigGroup;
import org.matsim.episim.EpisimConfigGroup.FacilitiesHandling;
import org.matsim.episim.policy.FixedPolicy;

import java.io.BufferedWriter;
import java.io.FileWriter;
import java.io.IOException;
import java.nio.file.Files;
import java.nio.file.Path;
import java.nio.file.StandardCopyOption;
import java.util.Arrays;
import java.util.List;


/**
 * @author smueller
 */
public class CreateBatteryForCluster {
    private static final String workingDir = "../epidemic/battery/";

    public static void main(String[] args) throws IOException {

        Files.createDirectories(Path.of(workingDir));

        // Copy run script
        Path runScript = Path.of(workingDir, "run.sh");
        Path runSlurm = Path.of(workingDir, "runSlurm.sh");


        Files.copy(Resources.getResource("_run.sh").openStream(), runScript, StandardCopyOption.REPLACE_EXISTING);
        Files.copy(Resources.getResource("_runSlurm.sh").openStream(), runSlurm, StandardCopyOption.REPLACE_EXISTING);
        Files.copy(Resources.getResource("jvm.options").openStream(), Path.of(workingDir), StandardCopyOption.REPLACE_EXISTING);

        runScript.toFile().setExecutable(true);
        runSlurm.toFile().setExecutable(true);

        BufferedWriter bashScriptWriter = new BufferedWriter(new FileWriter(workingDir + "_bashScript.sh"));
        BufferedWriter slurmScriptWriter = new BufferedWriter(new FileWriter(workingDir + "_slurmScript.sh"));
        BufferedWriter infoWriter = new BufferedWriter(new FileWriter(workingDir + "_info.txt"));

        infoWriter.write("RunScript;Config;RunId;Output;remainingFractionKiga;remainingFractionPrimary;remainingFractionSecondary;remainingFractionHigher;ShutdownType");
        infoWriter.newLine();
<<<<<<< HEAD
        List<Long> reopenAfter = Arrays.asList(1000L, 21L);
        List<Double> remainingFractionWork = Arrays.asList(1.0, 0.75, 0.5, 0.25, 0.);
        List<Double> remainingFractionShopping = Arrays.asList(1.0, 0.75, 0.5, 0.25, 0.);
        List<Double> remainingFractionLeisure = Arrays.asList(1.0, 0.75, 0.5, 0.25, 0.);
        List<Double> remainingFractionOther = Arrays.asList(1.0, 0.75, 0.5, 0.25, 0.);


//        List<Long> work = Arrays.asList(1000L, 10L, 20L, 30L);
//        List<Long> leisure = Arrays.asList(1000L, 10L, 20L, 30L);
//        List<Long> otherExceptHome = Arrays.asList(1000L, 10L, 20L, 30L);
        int ii = 1;
        for (long r : reopenAfter) {
            for (double w : remainingFractionWork) {
                for (double s : remainingFractionShopping) {
                    for (double l : remainingFractionLeisure) {
                        for (double o : remainingFractionOther) {
                            String runId = "sz" + ii;
                            String configFileName = createConfigFile(w, s, l, o, r, ii);

                            bashScriptWriter.write("qsub -N " + runId + " run.sh");
                            bashScriptWriter.newLine();

                            slurmScriptWriter.write("sbatch --job-name=\"" + runId + "\" runSlurm.sh");
                            slurmScriptWriter.newLine();

                            String outputPath = "output/" + w + "-" + s + "-" + l + "-" + o + "-" + r;
                            infoWriter.write("run.sh;" + configFileName + ";" + runId + ";" + outputPath + ";" + w + ";" + s + ";" + l + ";" + o + ";" + r);
                            infoWriter.newLine();

                            ii++;
                        }
                    }
                }
            }
=======
        
        List<Double> remainingFractionKiga = Arrays.asList(1.0, 0.5, 0.1);
        List<Double> remainingFractionPrima = Arrays.asList(1.0, 0.5, 0.1);
        List<Double> remainingFractionSecon = Arrays.asList(1.0, 0.5, 0.);
        List<Double> remainingFractionHigher = Arrays.asList(1.0, 0.5, 0.);
        List<String> shutdown = Arrays.asList("strong", "weak");
        
        int ii = 1;
        for (String shutd : shutdown) {
	        for (double kiga : remainingFractionKiga) {
	            for (double prima : remainingFractionPrima) {
	                for (double secon : remainingFractionSecon) {
	                    for (double higher : remainingFractionHigher) {
	                        String runId = "sz" + ii;
	                        String configFileName = createConfigFile(kiga, prima, secon, higher, shutd, ii);
	                        bashScriptWriter.write("qsub -N " + runId +" run.sh");
	                        bashScriptWriter.newLine();
	                        String outputPath = "output/" + kiga + "-" + prima + "-" + secon + "-" + higher + "-" + shutd;
	                        infoWriter.write("run.sh;" + configFileName + ";" + runId + ";" + outputPath + ";" +  kiga + ";" + prima + ";" + secon + ";" + higher + ";" + shutd);
	                        infoWriter.newLine();
	                        ii++;
	                    }
	                }
	            }
	        }
>>>>>>> 221de234
        }

        bashScriptWriter.close();
        slurmScriptWriter.close();
        infoWriter.close();


    }

    public static String createConfigFile(double kiga, double prima, double secon, double higher, String shutd, int ii) throws IOException {

        Config config = ConfigUtils.createConfig(new EpisimConfigGroup());
        EpisimConfigGroup episimConfig = ConfigUtils.addOrGetModule(config, EpisimConfigGroup.class);

        episimConfig.setInputEventsFile("../snzDrt220a.0.events.reduced.xml.gz");
        episimConfig.setFacilitiesHandling(FacilitiesHandling.snz);

        episimConfig.setSampleSize(0.25);
        episimConfig.setCalibrationParameter(0.0000015);

        RunEpisimSnz.addParams(episimConfig);

        episimConfig.getOrAddContainerParams("pt")
                .setContactIntensity(10.0);
        episimConfig.getOrAddContainerParams("tr")
        		.setContactIntensity(10.0);
        episimConfig.getOrAddContainerParams("leisure")
        		.setContactIntensity(5.0);
        episimConfig.getOrAddContainerParams("educ_kiga")
				.setContactIntensity(10.0);
        episimConfig.getOrAddContainerParams("educ_primary")
				.setContactIntensity(4.0);
        episimConfig.getOrAddContainerParams("educ_secondary")
				.setContactIntensity(2.0);
        episimConfig.getOrAddContainerParams("home")
				.setContactIntensity(3.0);
        
        double factor = 1;
        if (shutd.equals("strong")) {
        	factor = 0.5;
        }

        com.typesafe.config.Config policyConf = FixedPolicy.config()
        		.restrict(26, 0.9, "leisure")
        		.restrict(26, 0.1, "educ_primary", "educ_kiga")
        		.restrict(26, 0., "educ_secondary", "educ_higher")
                .restrict(35, factor * 0.2, "business", "errands", "leisure")
                .restrict(35, factor * 0.4, "work", "shopping")
                .restrict(63, kiga, "educ_kiga")
                .restrict(63, prima, "educ_primary")
                .restrict(63, secon, "educ_secondary")
                .restrict(63, higher, "educ_higher")
                .build();

        String policyFileName = "policy" + ii + ".conf";
        episimConfig.setOverwritePolicyLocation(policyFileName);
        Files.writeString(Path.of(workingDir + policyFileName), policyConf.root().render());

        config.controler().setOutputDirectory("output/" + kiga + "-" + prima + "-" + secon + "-" + higher + "-" + shutd);

        String configFileName = "config_sz" + ii + ".xml";
        ConfigUtils.writeConfig(config, workingDir + configFileName);

        return configFileName;

    }

}<|MERGE_RESOLUTION|>--- conflicted
+++ resolved
@@ -1,5 +1,6 @@
 package org.matsim.run;
 
+import com.google.common.collect.Lists;
 import com.google.common.io.Resources;
 import org.matsim.core.config.Config;
 import org.matsim.core.config.ConfigUtils;
@@ -21,98 +22,65 @@
  * @author smueller
  */
 public class CreateBatteryForCluster {
-    private static final String workingDir = "../epidemic/battery/";
+    private static final Path workingDir = Path.of("../epidemic/battery/");
 
     public static void main(String[] args) throws IOException {
 
-        Files.createDirectories(Path.of(workingDir));
+        Files.createDirectories(workingDir);
 
         // Copy run script
-        Path runScript = Path.of(workingDir, "run.sh");
-        Path runSlurm = Path.of(workingDir, "runSlurm.sh");
+        Path runScript = workingDir.resolve("run.sh");
+        Path runSlurm = workingDir.resolve("runSlurm.sh");
 
 
         Files.copy(Resources.getResource("_run.sh").openStream(), runScript, StandardCopyOption.REPLACE_EXISTING);
         Files.copy(Resources.getResource("_runSlurm.sh").openStream(), runSlurm, StandardCopyOption.REPLACE_EXISTING);
-        Files.copy(Resources.getResource("jvm.options").openStream(), Path.of(workingDir), StandardCopyOption.REPLACE_EXISTING);
+        Files.copy(Resources.getResource("jvm.options").openStream(), workingDir.resolve("jvm.options"), StandardCopyOption.REPLACE_EXISTING);
 
         runScript.toFile().setExecutable(true);
         runSlurm.toFile().setExecutable(true);
 
-        BufferedWriter bashScriptWriter = new BufferedWriter(new FileWriter(workingDir + "_bashScript.sh"));
-        BufferedWriter slurmScriptWriter = new BufferedWriter(new FileWriter(workingDir + "_slurmScript.sh"));
-        BufferedWriter infoWriter = new BufferedWriter(new FileWriter(workingDir + "_info.txt"));
+        BufferedWriter bashScriptWriter = new BufferedWriter(new FileWriter(workingDir.resolve("_bashScript.sh").toFile()));
+        BufferedWriter infoWriter = new BufferedWriter(new FileWriter(workingDir.resolve("_info.txt").toFile()));
 
         infoWriter.write("RunScript;Config;RunId;Output;remainingFractionKiga;remainingFractionPrimary;remainingFractionSecondary;remainingFractionHigher;ShutdownType");
         infoWriter.newLine();
-<<<<<<< HEAD
-        List<Long> reopenAfter = Arrays.asList(1000L, 21L);
-        List<Double> remainingFractionWork = Arrays.asList(1.0, 0.75, 0.5, 0.25, 0.);
-        List<Double> remainingFractionShopping = Arrays.asList(1.0, 0.75, 0.5, 0.25, 0.);
-        List<Double> remainingFractionLeisure = Arrays.asList(1.0, 0.75, 0.5, 0.25, 0.);
-        List<Double> remainingFractionOther = Arrays.asList(1.0, 0.75, 0.5, 0.25, 0.);
 
+        List<Double> remainingFractionKiga = Arrays.asList(1.0, 0.5, 0.1);
+        List<Double> remainingFractionPrima = Arrays.asList(1.0, 0.5, 0.1);
+        List<Double> remainingFractionSecon = Arrays.asList(1.0, 0.5, 0.);
+        List<Double> remainingFractionHigher = Arrays.asList(1.0, 0.5, 0.);
+        List<String> shutdown = Arrays.asList("strong", "weak");
 
-//        List<Long> work = Arrays.asList(1000L, 10L, 20L, 30L);
-//        List<Long> leisure = Arrays.asList(1000L, 10L, 20L, 30L);
-//        List<Long> otherExceptHome = Arrays.asList(1000L, 10L, 20L, 30L);
         int ii = 1;
-        for (long r : reopenAfter) {
-            for (double w : remainingFractionWork) {
-                for (double s : remainingFractionShopping) {
-                    for (double l : remainingFractionLeisure) {
-                        for (double o : remainingFractionOther) {
+        for (String shutd : shutdown) {
+            for (double kiga : remainingFractionKiga) {
+                for (double prima : remainingFractionPrima) {
+                    for (double secon : remainingFractionSecon) {
+                        for (double higher : remainingFractionHigher) {
                             String runId = "sz" + ii;
-                            String configFileName = createConfigFile(w, s, l, o, r, ii);
+                            String configFileName = createConfigFile(kiga, prima, secon, higher, shutd, ii);
 
                             bashScriptWriter.write("qsub -N " + runId + " run.sh");
                             bashScriptWriter.newLine();
 
-                            slurmScriptWriter.write("sbatch --job-name=\"" + runId + "\" runSlurm.sh");
-                            slurmScriptWriter.newLine();
-
-                            String outputPath = "output/" + w + "-" + s + "-" + l + "-" + o + "-" + r;
-                            infoWriter.write("run.sh;" + configFileName + ";" + runId + ";" + outputPath + ";" + w + ";" + s + ";" + l + ";" + o + ";" + r);
+                            String outputPath = "output/" + kiga + "-" + prima + "-" + secon + "-" + higher + "-" + shutd;
+                            infoWriter.write("run.sh;" + configFileName + ";" + runId + ";" + outputPath + ";" + kiga + ";" + prima + ";" + secon + ";" + higher + ";" + shutd);
                             infoWriter.newLine();
-
                             ii++;
                         }
                     }
                 }
             }
-=======
-        
-        List<Double> remainingFractionKiga = Arrays.asList(1.0, 0.5, 0.1);
-        List<Double> remainingFractionPrima = Arrays.asList(1.0, 0.5, 0.1);
-        List<Double> remainingFractionSecon = Arrays.asList(1.0, 0.5, 0.);
-        List<Double> remainingFractionHigher = Arrays.asList(1.0, 0.5, 0.);
-        List<String> shutdown = Arrays.asList("strong", "weak");
-        
-        int ii = 1;
-        for (String shutd : shutdown) {
-	        for (double kiga : remainingFractionKiga) {
-	            for (double prima : remainingFractionPrima) {
-	                for (double secon : remainingFractionSecon) {
-	                    for (double higher : remainingFractionHigher) {
-	                        String runId = "sz" + ii;
-	                        String configFileName = createConfigFile(kiga, prima, secon, higher, shutd, ii);
-	                        bashScriptWriter.write("qsub -N " + runId +" run.sh");
-	                        bashScriptWriter.newLine();
-	                        String outputPath = "output/" + kiga + "-" + prima + "-" + secon + "-" + higher + "-" + shutd;
-	                        infoWriter.write("run.sh;" + configFileName + ";" + runId + ";" + outputPath + ";" +  kiga + ";" + prima + ";" + secon + ";" + higher + ";" + shutd);
-	                        infoWriter.newLine();
-	                        ii++;
-	                    }
-	                }
-	            }
-	        }
->>>>>>> 221de234
         }
 
+        Files.write(workingDir.resolve("_slurmScript.sh"), Lists.newArrayList(
+                "#!/bin/bash\n",
+                String.format("sbatch --array=1:%d --job-name=sz runSlurm.sh", ii))
+        );
+
         bashScriptWriter.close();
-        slurmScriptWriter.close();
         infoWriter.close();
-
 
     }
 
@@ -132,27 +100,27 @@
         episimConfig.getOrAddContainerParams("pt")
                 .setContactIntensity(10.0);
         episimConfig.getOrAddContainerParams("tr")
-        		.setContactIntensity(10.0);
+                .setContactIntensity(10.0);
         episimConfig.getOrAddContainerParams("leisure")
-        		.setContactIntensity(5.0);
+                .setContactIntensity(5.0);
         episimConfig.getOrAddContainerParams("educ_kiga")
-				.setContactIntensity(10.0);
+                .setContactIntensity(10.0);
         episimConfig.getOrAddContainerParams("educ_primary")
-				.setContactIntensity(4.0);
+                .setContactIntensity(4.0);
         episimConfig.getOrAddContainerParams("educ_secondary")
-				.setContactIntensity(2.0);
+                .setContactIntensity(2.0);
         episimConfig.getOrAddContainerParams("home")
-				.setContactIntensity(3.0);
-        
+                .setContactIntensity(3.0);
+
         double factor = 1;
         if (shutd.equals("strong")) {
-        	factor = 0.5;
+            factor = 0.5;
         }
 
         com.typesafe.config.Config policyConf = FixedPolicy.config()
-        		.restrict(26, 0.9, "leisure")
-        		.restrict(26, 0.1, "educ_primary", "educ_kiga")
-        		.restrict(26, 0., "educ_secondary", "educ_higher")
+                .restrict(26, 0.9, "leisure")
+                .restrict(26, 0.1, "educ_primary", "educ_kiga")
+                .restrict(26, 0., "educ_secondary", "educ_higher")
                 .restrict(35, factor * 0.2, "business", "errands", "leisure")
                 .restrict(35, factor * 0.4, "work", "shopping")
                 .restrict(63, kiga, "educ_kiga")
@@ -163,12 +131,12 @@
 
         String policyFileName = "policy" + ii + ".conf";
         episimConfig.setOverwritePolicyLocation(policyFileName);
-        Files.writeString(Path.of(workingDir + policyFileName), policyConf.root().render());
+        Files.writeString(workingDir.resolve(policyFileName), policyConf.root().render());
 
         config.controler().setOutputDirectory("output/" + kiga + "-" + prima + "-" + secon + "-" + higher + "-" + shutd);
 
         String configFileName = "config_sz" + ii + ".xml";
-        ConfigUtils.writeConfig(config, workingDir + configFileName);
+        ConfigUtils.writeConfig(config, workingDir.resolve(configFileName).toString());
 
         return configFileName;
 
