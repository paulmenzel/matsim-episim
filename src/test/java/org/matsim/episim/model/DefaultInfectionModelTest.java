package org.matsim.episim.model;

import com.google.common.collect.Lists;
import org.apache.commons.lang3.tuple.Pair;
import org.assertj.core.data.Offset;
import org.junit.Before;
import org.junit.Test;
import org.matsim.core.api.experimental.events.EventsManager;
import org.matsim.core.events.EventsUtils;
import org.matsim.episim.*;
import org.matsim.episim.policy.ShutdownPolicy;

import java.time.Duration;
import java.util.List;
import java.util.Map;
import java.util.Random;
import java.util.function.Function;
import java.util.function.Supplier;

import static org.assertj.core.api.Assertions.assertThat;
import static org.mockito.Mockito.mock;

public class DefaultInfectionModelTest {

    private static final Offset<Double> OFFSET = Offset.offset(0.001);

    private DefaultInfectionModel model;
    private Map<String, ShutdownPolicy.Restriction> restrictions;


    @Before
    public void setup() {
        EpisimReporting reporting = mock(EpisimReporting.class);
        EventsManager dummyEventsManager = EventsUtils.createEventsManager();
        EpisimConfigGroup config = EpisimTestUtils.createTestConfig();
        model = new DefaultInfectionModel(new Random(1), config, reporting, dummyEventsManager );
        restrictions = config.createInitialRestrictions();
        model.setRestrictionsForIteration(1, restrictions);

    }

    /**
     * Samples how many time person {@code p} gets infected over many runs.
     *
     * @param jointTime leaving time of person p
     * @param actType   activity type
     * @param f         provider for facility
     * @param p         provider for person
     * @return sampled infection rate
     */
    private double sampleInfectionRate(Duration jointTime, String actType, Supplier<InfectionEventHandler.EpisimFacility> f,
                                       Function<InfectionEventHandler.EpisimFacility, EpisimPerson> p) {

        int infections = 0;

        for (int i = 0; i < 10000; i++) {
            InfectionEventHandler.EpisimFacility container = f.get();
            EpisimPerson person = p.apply(container);
            model.infectionDynamicsFacility(person, container, jointTime.getSeconds(), actType);
            if (person.getDiseaseStatus() == EpisimPerson.DiseaseStatus.infectedButNotContagious)
                infections++;
        }

        return infections / 10000d;
    }

    /**
     * Samples the total infection rate when all persons leave a container at the same time.
     *
     * @return infection rate of all persons in the container
     */
    private double sampleTotalInfectionRate(Duration jointTime, String actType, Supplier<InfectionEventHandler.EpisimFacility> f) {

        double rate = 0;

        Random r = new Random(0);

        for (int i = 0; i < 10000; i++) {
            InfectionEventHandler.EpisimFacility container = f.get();
            List<EpisimPerson> allPersons = Lists.newArrayList(container.getPersons());

            while (!container.getPersons().isEmpty()) {
                EpisimPerson person = container.getPersons().get(r.nextInt(container.getPersons().size()));
                model.infectionDynamicsFacility(person, container, jointTime.getSeconds(), actType);
                EpisimTestUtils.removePerson(container, person);
            }

            // Percentage of infected persons
            rate += (double) allPersons.stream().filter(p -> p.getDiseaseStatus() == EpisimPerson.DiseaseStatus.infectedButNotContagious).count() / allPersons.size();
        }

        return rate / 10000d;
    }


    @Test
    public void highContactRate() {
        double rate = sampleInfectionRate(Duration.ofMinutes(15), "c10",
                () -> EpisimTestUtils.createFacility(1, "c10", EpisimTestUtils.CONTAGIOUS),
                (f) -> EpisimTestUtils.createPerson("c10", f)
        );
        assertThat(rate).isCloseTo(1, OFFSET);

        rate = sampleInfectionRate(Duration.ZERO, "c10",
                () -> EpisimTestUtils.createFacility(1, "c10", EpisimTestUtils.CONTAGIOUS),
                (f) -> EpisimTestUtils.createPerson("c10", f)
        );
        assertThat(rate).isCloseTo(0, OFFSET);
    }

    @Test
    public void alone() {
        double rate = sampleInfectionRate(Duration.ofMinutes(10), "c10",
                () -> EpisimTestUtils.createFacility(0, "c10", EpisimTestUtils.CONTAGIOUS),
                (f) -> EpisimTestUtils.createPerson("c10", f)
        );
        assertThat(rate).isCloseTo(0, OFFSET);
    }

    @Test
    public void noInfection() {
        double now = 0. ; // no idea

        double rate = sampleInfectionRate(Duration.ofHours(2), "c10",
                () -> EpisimTestUtils.createFacility(5, "c10", p -> p.setDiseaseStatus( now, EpisimPerson.DiseaseStatus.infectedButNotContagious ) ),
                (f) -> EpisimTestUtils.createPerson("c10", f)
        );
        assertThat(rate).isCloseTo(0, OFFSET);

        rate = sampleInfectionRate(Duration.ofHours(2), "c10",
                () -> EpisimTestUtils.createFacility(5, "c10", p -> p.setDiseaseStatus( now, EpisimPerson.DiseaseStatus.recovered ) ),
                (f) -> EpisimTestUtils.createPerson("c10", f)
        );
        assertThat(rate).isCloseTo(0, OFFSET);

        rate = sampleInfectionRate(Duration.ofHours(2), "c10",
                () -> EpisimTestUtils.createFacility(5, "c10", EpisimTestUtils.QUARANTINED),
                (f) -> EpisimTestUtils.createPerson("c10", f)
        );
        assertThat(rate).isCloseTo(0, OFFSET);

        rate = sampleInfectionRate(Duration.ofHours(2), "c00",
                () -> EpisimTestUtils.createFacility(5, "c00", EpisimTestUtils.QUARANTINED),
                (f) -> EpisimTestUtils.createPerson("c00", f)
        );
        assertThat(rate).isCloseTo(0, OFFSET);
    }

    @Test
    public void sameInfectedInContainer() {

        double rate = sampleInfectionRate(Duration.ofMinutes(30), "c0.1",
                () -> EpisimTestUtils.createFacility(5, "c0.1", EpisimTestUtils.CONTAGIOUS),
                (f) -> EpisimTestUtils.createPerson("c0.1", f)
        );

        double rateWithQuarantined = sampleInfectionRate(Duration.ofMinutes(30), "c0.1",
                () -> EpisimTestUtils.addPersons(EpisimTestUtils.createFacility(5, "c0.1", EpisimTestUtils.CONTAGIOUS),
                        5, "c0.1", EpisimTestUtils.QUARANTINED),
                (f) -> EpisimTestUtils.createPerson("c0.1", f)
        );

        assertThat(rate).as("Infection rate")
                .isGreaterThanOrEqualTo(rateWithQuarantined);

    }

    @Test
    public void noCrossInfection() {
        double rate = sampleInfectionRate(Duration.ofMinutes(30), "c10",
                () -> EpisimTestUtils.createFacility(1, "c1.0", EpisimTestUtils.CONTAGIOUS),
                (f) -> EpisimTestUtils.createPerson("c10", f)
        );

        assertThat(rate).isCloseTo(0, OFFSET);
    }

    @Test
    public void restrictionEffectiveness() {

        String type = "c1.0";
        double rate = sampleTotalInfectionRate(Duration.ofMinutes(30), type,
                () -> EpisimTestUtils.addPersons(EpisimTestUtils.createFacility(5, type, EpisimTestUtils.CONTAGIOUS), 15, type, p -> { })
        );

        restrictions.put(type, ShutdownPolicy.Restriction.newInstance(0.5));

<<<<<<< HEAD
    @Test
    public void noCrossInfection() {
        double rate = sampleInfectionRate(Duration.ofMinutes(30), "c10",
                () -> EpisimTestUtils.createFacility(1, "home", EpisimTestUtils.CONTAGIOUS),
                (f) -> EpisimTestUtils.createPerson("c10", f)
=======
        double rateRestricted = sampleTotalInfectionRate(Duration.ofMinutes(30), type,
                () -> EpisimTestUtils.addPersons(EpisimTestUtils.createFacility(5, type, EpisimTestUtils.CONTAGIOUS), 15, type, p -> { })
>>>>>>> 302ad12d
        );

        // This test fails if the effectiveness of restrictions changes
        // Please check if it is intended and update the value below
        assertThat(rateRestricted / rate).as("Restriction effectiveness")
                    .isCloseTo(0.5, Offset.offset(0.01));
    }

    @Test
    public void infectionRates() {

        // This test fails for changes in infection rates
        // Please check if they are intended and update the values below

        List<Pair<Integer, Double>> expectation = Lists.newArrayList(
                // Number of persons & expected infection rate
                Pair.of(1, 0.39),
                Pair.of(3, 0.78),
                Pair.of(6, 0.92),
                Pair.of(10, 0.92),
                Pair.of(50, 0.92)
        );

        for (Pair<Integer, Double> p : expectation) {

            double rate = sampleInfectionRate(Duration.ofMinutes(20), "c0.5",
                    () -> EpisimTestUtils.addPersons(EpisimTestUtils.createFacility(
                            p.getLeft(), "c0.5", EpisimTestUtils.CONTAGIOUS),
                            p.getLeft(), "c0.5", EpisimTestUtils.QUARANTINED),
                    (f) -> EpisimTestUtils.createPerson("c0.5", f)
            );

            assertThat(rate).as("Infection rate for %d persons", p.getLeft())
                    .isCloseTo(p.getRight(), Offset.offset(0.01));

        }

    }

}<|MERGE_RESOLUTION|>--- conflicted
+++ resolved
@@ -168,7 +168,7 @@
     @Test
     public void noCrossInfection() {
         double rate = sampleInfectionRate(Duration.ofMinutes(30), "c10",
-                () -> EpisimTestUtils.createFacility(1, "c1.0", EpisimTestUtils.CONTAGIOUS),
+                () -> EpisimTestUtils.createFacility(1, "home", EpisimTestUtils.CONTAGIOUS),
                 (f) -> EpisimTestUtils.createPerson("c10", f)
         );
 
@@ -185,16 +185,8 @@
 
         restrictions.put(type, ShutdownPolicy.Restriction.newInstance(0.5));
 
-<<<<<<< HEAD
-    @Test
-    public void noCrossInfection() {
-        double rate = sampleInfectionRate(Duration.ofMinutes(30), "c10",
-                () -> EpisimTestUtils.createFacility(1, "home", EpisimTestUtils.CONTAGIOUS),
-                (f) -> EpisimTestUtils.createPerson("c10", f)
-=======
         double rateRestricted = sampleTotalInfectionRate(Duration.ofMinutes(30), type,
                 () -> EpisimTestUtils.addPersons(EpisimTestUtils.createFacility(5, type, EpisimTestUtils.CONTAGIOUS), 15, type, p -> { })
->>>>>>> 302ad12d
         );
 
         // This test fails if the effectiveness of restrictions changes
