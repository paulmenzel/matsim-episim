package org.matsim.episim.model;

import com.google.common.collect.Lists;
import org.apache.commons.lang3.tuple.Pair;
import org.assertj.core.data.Offset;
import org.junit.Before;
import org.junit.Test;
import org.matsim.episim.*;
import org.matsim.episim.policy.ShutdownPolicy;

import java.time.Duration;
import java.util.ArrayList;
import java.util.Map;
import java.util.Random;
import java.util.function.Function;
import java.util.function.Supplier;

import static org.assertj.core.api.Assertions.assertThat;
import static org.mockito.Mockito.mock;

public class DefaultInfectionModelTest {

    private static final Offset<Double> OFFSET = Offset.offset(0.001);

    private DefaultInfectionModel model;
    private Map<String, ShutdownPolicy.Restriction> restrictions;


    @Before
    public void setup() {
        EpisimReporting reporting = mock(EpisimReporting.class);
        EpisimConfigGroup config = EpisimTestUtils.createTestConfig();
        model = new DefaultInfectionModel(new Random(1), config, reporting);
        restrictions = config.createInitialRestrictions();
        model.setRestrictionsForIteration(1, restrictions);

    }

    /**
     * Samples how many time person {@code p} gets infected over many runs.
     *
     * @param jointTime leaving time of person p
     * @param actType   activity type
     * @param f         provider for facility
     * @param p         provider for person
     * @return sampled infection rate
     */
    private double sampleInfectionRate(Duration jointTime, String actType, Supplier<InfectionEventHandler.EpisimFacility> f,
                                       Function<InfectionEventHandler.EpisimFacility, EpisimPerson> p) {

        int infections = 0;

        for (int i = 0; i < 10000; i++) {
            InfectionEventHandler.EpisimFacility container = f.get();
            EpisimPerson person = p.apply(container);
            model.infectionDynamicsFacility(person, container, jointTime.getSeconds(), actType);
            if (person.getDiseaseStatus() == EpisimPerson.DiseaseStatus.infectedButNotContagious)
                infections++;
        }

        return infections / 10000d;
    }

    @Test
    public void highContactRate() {
        double rate = sampleInfectionRate(Duration.ofMinutes(15), "c10",
                () -> EpisimTestUtils.createFacility(1, "c10", EpisimTestUtils.CONTAGIOUS),
                (f) -> EpisimTestUtils.createPerson("c10", f)
        );
        assertThat(rate).isCloseTo(1, OFFSET);

        rate = sampleInfectionRate(Duration.ZERO, "c10",
                () -> EpisimTestUtils.createFacility(1, "c10", EpisimTestUtils.CONTAGIOUS),
                (f) -> EpisimTestUtils.createPerson("c10", f)
        );
        assertThat(rate).isCloseTo(0, OFFSET);
    }

    @Test
    public void alone() {
        double rate = sampleInfectionRate(Duration.ofMinutes(10), "c10",
                () -> EpisimTestUtils.createFacility(0, "c10", EpisimTestUtils.CONTAGIOUS),
                (f) -> EpisimTestUtils.createPerson("c10", f)
        );
        assertThat(rate).isCloseTo(0, OFFSET);
    }

    @Test
    public void noInfection() {

        double rate = sampleInfectionRate(Duration.ofHours(2), "c10",
                () -> EpisimTestUtils.createFacility(5, "c10", p -> p.setDiseaseStatus(EpisimPerson.DiseaseStatus.infectedButNotContagious)),
                (f) -> EpisimTestUtils.createPerson("c10", f)
        );
        assertThat(rate).isCloseTo(0, OFFSET);

        rate = sampleInfectionRate(Duration.ofHours(2), "c10",
                () -> EpisimTestUtils.createFacility(5, "c10", p -> p.setDiseaseStatus(EpisimPerson.DiseaseStatus.recovered)),
                (f) -> EpisimTestUtils.createPerson("c10", f)
        );
        assertThat(rate).isCloseTo(0, OFFSET);

        rate = sampleInfectionRate(Duration.ofHours(2), "c10",
                () -> EpisimTestUtils.createFacility(5, "c10", EpisimTestUtils.QUARANTINED),
                (f) -> EpisimTestUtils.createPerson("c10", f)
        );
        assertThat(rate).isCloseTo(0, OFFSET);

        rate = sampleInfectionRate(Duration.ofHours(2), "c00",
                () -> EpisimTestUtils.createFacility(5, "c00", EpisimTestUtils.QUARANTINED),
                (f) -> EpisimTestUtils.createPerson("c00", f)
        );
        assertThat(rate).isCloseTo(0, OFFSET);
    }

    @Test
    public void sameInfectedInContainer() {

        double rate = sampleInfectionRate(Duration.ofMinutes(30), "c0.1",
                () -> EpisimTestUtils.createFacility(5, "c0.1", EpisimTestUtils.CONTAGIOUS),
                (f) -> EpisimTestUtils.createPerson("c0.1", f)
        );

        double rateWithQuarantined = sampleInfectionRate(Duration.ofMinutes(30), "c0.1",
                () -> EpisimTestUtils.addPersons(EpisimTestUtils.createFacility(5, "c0.1", EpisimTestUtils.CONTAGIOUS),
                        5, "c0.1", EpisimTestUtils.QUARANTINED),
                (f) -> EpisimTestUtils.createPerson("c0.1", f)
        );

        assertThat(rate).as("Infection rate")
                .isGreaterThanOrEqualTo(rateWithQuarantined);

    }

    @Test
    public void restrictions() {

        String type = "c1.0";
        double rate = sampleInfectionRate(Duration.ofMinutes(30), type,
                () -> EpisimTestUtils.createFacility(6, type, EpisimTestUtils.CONTAGIOUS),
                (f) -> EpisimTestUtils.createPerson(type, f)
        );

        restrictions.put(type, ShutdownPolicy.Restriction.newInstance(0.5));

        double rateRestricted = sampleInfectionRate(Duration.ofMinutes(30), type,
                () -> EpisimTestUtils.createFacility(6, type, EpisimTestUtils.CONTAGIOUS),
                (f) -> EpisimTestUtils.createPerson(type, f)
        );

        // Assume reduction between 0.3 and 0.5
        assertThat(rateRestricted)
                .isGreaterThan(rate * 0.3)
                .isLessThan(rate * 0.5);
    }

    @Test
    public void noCrossInfection() {
        double rate = sampleInfectionRate(Duration.ofMinutes(30), "c10",
<<<<<<< HEAD
                () -> EpisimTestUtils.createFacility(1, "home", EpisimPerson.DiseaseStatus.contagious),
                (f) -> EpisimTestUtils.createPerson("c1", f)
=======
                () -> EpisimTestUtils.createFacility(1, "c1", EpisimTestUtils.CONTAGIOUS),
                (f) -> EpisimTestUtils.createPerson("c10", f)
>>>>>>> 6b3fe029
        );

        assertThat(rate).isCloseTo(0, OFFSET);
    }

    @Test
    public void infectionRates() {

        // This test fails for changes in infection rates
        // Please check if they are intended and update the values below

        ArrayList<Pair<Integer, Double>> expectation = Lists.newArrayList(
                // Number of persons & expected infection rate
                Pair.of(1, 0.39),
                Pair.of(3, 0.78),
                Pair.of(6, 0.92),
                Pair.of(10, 0.92),
                Pair.of(50, 0.92)
        );

        for (Pair<Integer, Double> p : expectation) {

            double rate = sampleInfectionRate(Duration.ofMinutes(20), "c0.5",
                    () -> EpisimTestUtils.addPersons(EpisimTestUtils.createFacility(
                            p.getLeft(), "c0.5", EpisimTestUtils.CONTAGIOUS),
                            p.getLeft(), "c0.5", EpisimTestUtils.QUARANTINED),
                    (f) -> EpisimTestUtils.createPerson("c0.5", f)
            );

            assertThat(rate).as("Infection rate for %d persons", p.getLeft())
                    .isCloseTo(p.getRight(), Offset.offset(0.01));

        }

    }

}<|MERGE_RESOLUTION|>--- conflicted
+++ resolved
@@ -157,13 +157,8 @@
     @Test
     public void noCrossInfection() {
         double rate = sampleInfectionRate(Duration.ofMinutes(30), "c10",
-<<<<<<< HEAD
-                () -> EpisimTestUtils.createFacility(1, "home", EpisimPerson.DiseaseStatus.contagious),
-                (f) -> EpisimTestUtils.createPerson("c1", f)
-=======
-                () -> EpisimTestUtils.createFacility(1, "c1", EpisimTestUtils.CONTAGIOUS),
+                () -> EpisimTestUtils.createFacility(1, "home", EpisimTestUtils.CONTAGIOUS),
                 (f) -> EpisimTestUtils.createPerson("c10", f)
->>>>>>> 6b3fe029
         );
 
         assertThat(rate).isCloseTo(0, OFFSET);
