/* *********************************************************************** *
 * project: org.matsim.*												   *
 *                                                                         *
 * *********************************************************************** *
 *                                                                         *
 * copyright       : (C) 2020 by the members listed in the COPYING,        *
 *                   LICENSE and WARRANTY file.                            *
 * email           : info at matsim dot org                                *
 *                                                                         *
 * *********************************************************************** *
 *                                                                         *
 *   This program is free software; you can redistribute it and/or modify  *
 *   it under the terms of the GNU General Public License as published by  *
 *   the Free Software Foundation; either version 2 of the License, or     *
 *   (at your option) any later version.                                   *
 *   See also COPYING, LICENSE and WARRANTY file                           *
 *                                                                         *
 * *********************************************************************** */
package org.matsim.run;

import java.util.ArrayList;
import java.util.List;

import ch.sbb.matsim.routing.pt.raptor.RaptorStopFinder;
import org.apache.log4j.Logger;
import org.junit.Assert;
import org.junit.FixMethodOrder;
import org.junit.Rule;
import org.junit.Test;
import org.junit.runners.MethodSorters;
import org.matsim.api.core.v01.Id;
import org.matsim.api.core.v01.Scenario;
import org.matsim.api.core.v01.TransportMode;
import org.matsim.api.core.v01.population.Leg;
import org.matsim.api.core.v01.population.Person;
import org.matsim.api.core.v01.population.PlanElement;
import org.matsim.api.core.v01.population.Population;
import org.matsim.api.core.v01.population.PopulationFactory;
import org.matsim.api.core.v01.population.Route;
import org.matsim.contrib.av.robotaxi.fares.drt.DrtFareConfigGroup;
import org.matsim.contrib.av.robotaxi.fares.drt.DrtFaresConfigGroup;
import org.matsim.contrib.drt.routing.DrtRoute;
import org.matsim.core.config.Config;
import org.matsim.core.config.ConfigUtils;
import org.matsim.core.config.groups.PlanCalcScoreConfigGroup;
import org.matsim.core.config.groups.PlanCalcScoreConfigGroup.ModeParams;
import org.matsim.core.population.PopulationUtils;
import org.matsim.core.population.routes.GenericRouteImpl;
import org.matsim.core.scenario.ScenarioUtils;
import org.matsim.testcases.MatsimTestUtils;

import ch.sbb.matsim.routing.pt.raptor.RaptorIntermodalAccessEgress.RIntermodalAccessEgress;
import ch.sbb.matsim.routing.pt.raptor.RaptorParameters;

/**
 * @author vsp-gleich
 *
 */
@FixMethodOrder(MethodSorters.NAME_ASCENDING)
public class BerlinRaptorIntermodalAccessEgressTest {
	private static final Logger log = Logger.getLogger( BerlinRaptorIntermodalAccessEgressTest.class ) ;
	
	@Rule public MatsimTestUtils utils = new MatsimTestUtils() ;
	
	@Test
	public final void testDrtAccess() {
		List<PlanElement> legs = new ArrayList<>();
		RaptorParameters params = null;

		Config config = ConfigUtils.createConfig();
		Scenario scenario = ScenarioUtils.createScenario(config);
		Population pop = scenario.getPopulation();
		PopulationFactory f = pop.getFactory();
		Person person = f.createPerson(Id.createPersonId("personSubpopulationNull"));

		// daily constants / rates are ignored, but set them anyway (to see whether they are used by error)
		PlanCalcScoreConfigGroup scoreCfg = config.planCalcScore();
		scoreCfg.setMarginalUtilityOfMoney(1.0);
		scoreCfg.setPerforming_utils_hr(0.00011 * 3600.0);
		ModeParams walkParams = scoreCfg.getOrCreateModeParams(TransportMode.walk);
		walkParams.setConstant(-1.2);
		walkParams.setDailyMonetaryConstant(-1.3);
		walkParams.setDailyUtilityConstant(-1.4);
		walkParams.setMarginalUtilityOfDistance(-0.00015);
		walkParams.setMarginalUtilityOfTraveling(-0.00016 * 3600.0);
		walkParams.setMonetaryDistanceRate(-0.00017);
		ModeParams drtParams = scoreCfg.getOrCreateModeParams(TransportMode.drt);
		drtParams.setConstant(-2.1);
		drtParams.setDailyMonetaryConstant(-2.2);
		drtParams.setDailyUtilityConstant(-2.3);
		drtParams.setMarginalUtilityOfDistance(-0.00024);
		drtParams.setMarginalUtilityOfTraveling(-0.00025 * 3600.0);
		drtParams.setMonetaryDistanceRate(-0.00026);
		
		DrtFaresConfigGroup drtFaresConfigGroup = ConfigUtils.addOrGetModule(config, DrtFaresConfigGroup.class);
		DrtFareConfigGroup drtFareConfigGroup = new DrtFareConfigGroup();
		drtFareConfigGroup.setMode(TransportMode.drt);
		drtFareConfigGroup.setBasefare(1.0);
		drtFareConfigGroup.setDailySubscriptionFee(10.0);
		drtFareConfigGroup.setMinFarePerTrip(2.0);
		drtFareConfigGroup.setDistanceFare_m(0.0002);
		drtFareConfigGroup.setTimeFare_h(0.0003 * 3600);
		drtFaresConfigGroup.addParameterSet(drtFareConfigGroup);
		
		BerlinRaptorIntermodalAccessEgress raptorIntermodalAccessEgress = new BerlinRaptorIntermodalAccessEgress(config);
		
		Leg walkLeg1 = PopulationUtils.createLeg(TransportMode.walk);
		walkLeg1.setDepartureTime(7*3600.0);
		walkLeg1.setTravelTime(100);
		Route walkRoute1 = new GenericRouteImpl(Id.createLinkId("dummy1"), Id.createLinkId("dummy2"));
		walkRoute1.setDistance(200.0);
		walkLeg1.setRoute(walkRoute1);
		legs.add(walkLeg1);
		
		Leg drtLeg = PopulationUtils.createLeg(TransportMode.drt);
		drtLeg.setDepartureTime(7*3600.0 + 100);
		drtLeg.setTravelTime(600); // current total 700
		Route drtRoute = new DrtRoute(Id.createLinkId("dummy2"), Id.createLinkId("dummy3"));
		drtRoute.setDistance(5000.0);
		drtLeg.setRoute(drtRoute);
		legs.add(drtLeg);
		
		Leg walkLeg2 = PopulationUtils.createLeg(TransportMode.walk);
		walkLeg2.setDepartureTime(7*3600.0 + 700);
		walkLeg2.setTravelTime(300); // current total 1000
		Route walkRoute2 = new GenericRouteImpl(Id.createLinkId("dummy3"), Id.createLinkId("dummy4"));
		walkRoute2.setDistance(400.0);
		walkLeg2.setRoute(walkRoute2);
		legs.add(walkLeg2);
		
<<<<<<< HEAD
		RIntermodalAccessEgress result = raptorIntermodalAccessEgress.calcIntermodalAccessEgress(legs, params, person,
				RaptorStopFinder.Direction.ACCESS );
=======
		RIntermodalAccessEgress result = raptorIntermodalAccessEgress.calcIntermodalAccessEgress(legs, params, person, RaptorStopFinder.Direction.ACCESS );
>>>>>>> df0d56d4
		
		//Asserts
		Assert.assertEquals("Total travel time is wrong!", 1000.0, result.travelTime, MatsimTestUtils.EPSILON);
		
		/* 
		 * disutility: -1 * ( ASC + distance + time + monetary distance rate + fare)
		 * 
		 * walkLeg1: -1 * (-1.2 -0.00015*200 -(0.00016+0.00011)*100 -0.00017*200 -0 ) = 1.291
		 * drtLeg: -1 * (-2.1 -0.00024*5000 -(0.00025+0.00011)*600 -0.00026*5000 -max(2.0, 1+0.0002*5000+0.0003*600) ) = 6.996
		 * walkLeg2: -1 * (-1.2 -0.00015*400 -(0.00016+0.00011)*300 -0.00017*400 -0 ) = 1.409
		 */
		Assert.assertEquals("Total disutility is wrong!", 9.696, result.disutility, MatsimTestUtils.EPSILON);

		for (int i = 0; i < legs.size(); i++) {
			Assert.assertEquals("Input legs != output legs!", legs.get(i), result.routeParts.get(i));
		}
		Assert.assertEquals("Input legs != output legs!", legs.size(), result.routeParts.size());
	}
	
	@Test
	public final void testWalkAccess() {
		List<PlanElement> legs = new ArrayList<>();
		RaptorParameters params = null;
		
		Config config = ConfigUtils.createConfig();
		Scenario scenario = ScenarioUtils.createScenario(config);
		Population pop = scenario.getPopulation();
		PopulationFactory f = pop.getFactory();
		Person person = f.createPerson(Id.createPersonId("personSubpopulationNull"));

		// daily constants / rates are ignored, but set them anyway (to see whether they are used by error)
		PlanCalcScoreConfigGroup scoreCfg = config.planCalcScore();
		scoreCfg.setMarginalUtilityOfMoney(1.0);
		scoreCfg.setPerforming_utils_hr(0.00011 * 3600.0);
		ModeParams walkParams = scoreCfg.getOrCreateModeParams(TransportMode.walk);
		walkParams.setConstant(-1.2);
		walkParams.setDailyMonetaryConstant(-1.3);
		walkParams.setDailyUtilityConstant(-1.4);
		walkParams.setMarginalUtilityOfDistance(-0.00015);
		walkParams.setMarginalUtilityOfTraveling(-0.00016 * 3600.0);
		walkParams.setMonetaryDistanceRate(-0.00017);
	
		BerlinRaptorIntermodalAccessEgress raptorIntermodalAccessEgress = new BerlinRaptorIntermodalAccessEgress(config);
		
		Leg walkLeg1 = PopulationUtils.createLeg(TransportMode.walk);
		walkLeg1.setDepartureTime(7*3600.0);
		walkLeg1.setTravelTime(100);
		Route walkRoute1 = new GenericRouteImpl(Id.createLinkId("dummy1"), Id.createLinkId("dummy2"));
		walkRoute1.setDistance(200.0);
		walkLeg1.setRoute(walkRoute1);
		legs.add(walkLeg1);
		
<<<<<<< HEAD
		RIntermodalAccessEgress result = raptorIntermodalAccessEgress.calcIntermodalAccessEgress(legs, params, person,
				RaptorStopFinder.Direction.ACCESS );
=======
		RIntermodalAccessEgress result = raptorIntermodalAccessEgress.calcIntermodalAccessEgress(legs, params, person, RaptorStopFinder.Direction.ACCESS );
>>>>>>> df0d56d4
		
		//Asserts
		Assert.assertEquals("Total travel time is wrong!", 100.0, result.travelTime, MatsimTestUtils.EPSILON);
		
		/* 
		 * disutility: -1 * ( ASC + distance + time + monetary distance rate + fare)
		 * 
		 * walkLeg1: -1 * (-1.2 -0.00015*200 -(0.00016+0.00011)*100 -0.00017*200 -0 ) = 1.291
		 */
		Assert.assertEquals("Total disutility is wrong!", 1.291, result.disutility, MatsimTestUtils.EPSILON);

		for (int i = 0; i < legs.size(); i++) {
			Assert.assertEquals("Input legs != output legs!", legs.get(i), result.routeParts.get(i));
		}
		Assert.assertEquals("Input legs != output legs!", legs.size(), result.routeParts.size());
	}
	
	@Test
	public final void testWalkAccessSubpopulation() {
		List<PlanElement> legs = new ArrayList<>();
		RaptorParameters params = null;
		
		Config config = ConfigUtils.createConfig();
		Scenario scenario = ScenarioUtils.createScenario(config);
		Population pop = scenario.getPopulation();
		PopulationFactory f = pop.getFactory();
		Person person = f.createPerson(Id.createPersonId("personSubpopulationDummy"));
		
		String subpopulationName = "dummySubpopulation";
		person.getAttributes().putAttribute("subpopulation", subpopulationName);

		Person personSubpopulationNull = f.createPerson(Id.createPersonId("personSubpopulationNull"));
		
		// daily constants / rates are ignored, but set them anyway (to see whether they are used by error)
		PlanCalcScoreConfigGroup.ScoringParameterSet scoreCfg = config.planCalcScore().getOrCreateScoringParameters(subpopulationName);
		scoreCfg.setMarginalUtilityOfMoney(1.0);
		scoreCfg.setPerforming_utils_hr(0.00011 * 3600.0);
		ModeParams walkParams = scoreCfg.getOrCreateModeParams(TransportMode.walk);
		walkParams.setConstant(-1.2);
		walkParams.setDailyMonetaryConstant(-1.3);
		walkParams.setDailyUtilityConstant(-1.4);
		walkParams.setMarginalUtilityOfDistance(-0.00015);
		walkParams.setMarginalUtilityOfTraveling(-0.00016 * 3600.0);
		walkParams.setMonetaryDistanceRate(-0.00017);
		
		// set other values for subpopulation null to check that they are not used by error
		PlanCalcScoreConfigGroup.ScoringParameterSet scoreCfgNullParams = config.planCalcScore().getOrCreateScoringParameters(null); // is this really necessary
		PlanCalcScoreConfigGroup scoreCfgNull = config.planCalcScore();
		scoreCfgNull.setMarginalUtilityOfMoney(1.0);
		scoreCfgNull.setPerforming_utils_hr(0.0002 * 3600.0);
		ModeParams walkParamsNull = scoreCfgNull.getOrCreateModeParams(TransportMode.walk);
		walkParamsNull.setConstant(-100);
		walkParamsNull.setMarginalUtilityOfTraveling(0.0);
	
		BerlinRaptorIntermodalAccessEgress raptorIntermodalAccessEgress = new BerlinRaptorIntermodalAccessEgress(config);
		
		Leg walkLeg1 = PopulationUtils.createLeg(TransportMode.walk);
		walkLeg1.setDepartureTime(7*3600.0);
		walkLeg1.setTravelTime(100);
		Route walkRoute1 = new GenericRouteImpl(Id.createLinkId("dummy1"), Id.createLinkId("dummy2"));
		walkRoute1.setDistance(200.0);
		walkLeg1.setRoute(walkRoute1);
		legs.add(walkLeg1);
		
		// Agent in dummy subpopulation
		RIntermodalAccessEgress result = raptorIntermodalAccessEgress.calcIntermodalAccessEgress(legs, params, person, RaptorStopFinder.Direction.ACCESS );
		
		//Asserts
		Assert.assertEquals("Total travel time is wrong!", 100.0, result.travelTime, MatsimTestUtils.EPSILON);
		
		/* 
		 * disutility: -1 * ( ASC + distance + time + monetary distance rate + fare)
		 * 
		 * walkLeg1: -1 * (-1.2 -0.00015*200 -(0.00016+0.00011)*100 -0.00017*200 -0 ) = 1.291
		 */
		Assert.assertEquals("Total disutility is wrong!", 1.291, result.disutility, MatsimTestUtils.EPSILON);

		for (int i = 0; i < legs.size(); i++) {
			Assert.assertEquals("Input legs != output legs!", legs.get(i), result.routeParts.get(i));
		}
		Assert.assertEquals("Input legs != output legs!", legs.size(), result.routeParts.size());
		
		// Agent in subpopulation null
		RIntermodalAccessEgress resultSubpopulationNull = raptorIntermodalAccessEgress.calcIntermodalAccessEgress(legs, params,
				personSubpopulationNull, RaptorStopFinder.Direction.ACCESS );
		
		//Asserts
		Assert.assertEquals("Total travel time is wrong!", 100.0, resultSubpopulationNull.travelTime, MatsimTestUtils.EPSILON);
		
		/* 
		 * disutility: -1 * ( ASC + distance + time + monetary distance rate + fare)
		 * 
		 * walkLeg1: -1 * (-100 -0*200 -(0.0002)*100 -0.0*200 -0 ) = 100.02
		 */
		Assert.assertEquals("Total disutility is wrong!", 100.02, resultSubpopulationNull.disutility, MatsimTestUtils.EPSILON);

		for (int i = 0; i < legs.size(); i++) {
			Assert.assertEquals("Input legs != output legs!", legs.get(i), resultSubpopulationNull.routeParts.get(i));
		}
		Assert.assertEquals("Input legs != output legs!", legs.size(), resultSubpopulationNull.routeParts.size());
	}
}<|MERGE_RESOLUTION|>--- conflicted
+++ resolved
@@ -128,12 +128,7 @@
 		walkLeg2.setRoute(walkRoute2);
 		legs.add(walkLeg2);
 		
-<<<<<<< HEAD
-		RIntermodalAccessEgress result = raptorIntermodalAccessEgress.calcIntermodalAccessEgress(legs, params, person,
-				RaptorStopFinder.Direction.ACCESS );
-=======
 		RIntermodalAccessEgress result = raptorIntermodalAccessEgress.calcIntermodalAccessEgress(legs, params, person, RaptorStopFinder.Direction.ACCESS );
->>>>>>> df0d56d4
 		
 		//Asserts
 		Assert.assertEquals("Total travel time is wrong!", 1000.0, result.travelTime, MatsimTestUtils.EPSILON);
@@ -186,12 +181,7 @@
 		walkLeg1.setRoute(walkRoute1);
 		legs.add(walkLeg1);
 		
-<<<<<<< HEAD
-		RIntermodalAccessEgress result = raptorIntermodalAccessEgress.calcIntermodalAccessEgress(legs, params, person,
-				RaptorStopFinder.Direction.ACCESS );
-=======
 		RIntermodalAccessEgress result = raptorIntermodalAccessEgress.calcIntermodalAccessEgress(legs, params, person, RaptorStopFinder.Direction.ACCESS );
->>>>>>> df0d56d4
 		
 		//Asserts
 		Assert.assertEquals("Total travel time is wrong!", 100.0, result.travelTime, MatsimTestUtils.EPSILON);
